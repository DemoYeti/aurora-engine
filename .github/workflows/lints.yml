---
on:
  push:
    branches:
      - master
      - develop
  pull_request:

name: Lints
jobs:
  fmt:
    name: Format
    runs-on: [self-hosted, light]
    steps:
      - name: Potential broken submodules fix
        run: |
          git checkout -f $(git -c user.name=x -c user.email=x@x commit-tree $(git hash-object -t tree /dev/null) < /dev/null) || :
      - name: Clone the repository
        uses: actions/checkout@v3
      - name: Run cargo fmt
        run: cargo make check-fmt
  clippy:
    name: Clippy
    runs-on: [self-hosted, heavy]
    steps:
      - name: Potential broken submodules fix
        run: |
          git checkout -f $(git -c user.name=x -c user.email=x@x commit-tree $(git hash-object -t tree /dev/null) < /dev/null) || :
      - name: Clone the repository
        uses: actions/checkout@v3
      - run: cargo make build-contracts
<<<<<<< HEAD
      - name: Run Contract cargo check 
        run: cargo make check
=======
      - name: Run Contract cargo clippy
        run: cargo make clippy
>>>>>>> 418a28f0
  udeps:
    name: Udeps
    runs-on: [self-hosted, heavy]
    steps:
      - name: Potential broken submodules fix
        run: |
          git checkout -f $(git -c user.name=x -c user.email=x@x commit-tree $(git hash-object -t tree /dev/null) < /dev/null) || :
      - name: Clone the repository
        uses: actions/checkout@v3
      - name: Update udeps
        run: cargo install --force cargo-udeps
      - name: Run udeps
        run: cargo make udeps
  contracts:
    name: Contracts
    runs-on: [self-hosted, light]
    steps:
      - name: Potential broken submodules fix
        run: |
          git checkout -f $(git -c user.name=x -c user.email=x@x commit-tree $(git hash-object -t tree /dev/null) < /dev/null) || :
      - name: Clone the repository
        uses: actions/checkout@v3
      - name: Run yarn lint
        run: cargo make check-contracts
      - name: Check committed EvmErc20.bin
        run: bash scripts/verify_evm_erc20.sh<|MERGE_RESOLUTION|>--- conflicted
+++ resolved
@@ -29,13 +29,8 @@
       - name: Clone the repository
         uses: actions/checkout@v3
       - run: cargo make build-contracts
-<<<<<<< HEAD
-      - name: Run Contract cargo check 
-        run: cargo make check
-=======
       - name: Run Contract cargo clippy
         run: cargo make clippy
->>>>>>> 418a28f0
   udeps:
     name: Udeps
     runs-on: [self-hosted, heavy]
