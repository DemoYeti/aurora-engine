use aurora_engine::{engine, state};
use aurora_engine_sdk::env::{self, Env, DEFAULT_PREPAID_GAS};
use aurora_engine_transactions::EthTransactionKind;
use aurora_engine_types::account_id::AccountId;
use aurora_engine_types::H256;
use postgres::fallible_iterator::FallibleIterator;

use crate::{BlockMetadata, Storage};

pub mod types;

const TRANSACTION_QUERY: &str = "
SELECT
  transaction.block, transaction.index, transaction.id,
  transaction.hash, transaction.near_hash, transaction.near_receipt_hash,
  transaction.from, transaction.to, transaction.nonce, transaction.gas_price,
  transaction.gas_limit, transaction.gas_used, transaction.value, transaction.input,
  transaction.v, transaction.r, transaction.s, transaction.status, transaction.output,
  block.hash as block_hash
FROM transaction INNER JOIN block
ON transaction.block = block.id
ORDER BY transaction.block, transaction.index
";

/// Opens a Postgres connection to a running server hosting the relayer database.
pub fn connect_without_tls(
    connection_params: &types::ConnectionParams,
) -> Result<postgres::Client, postgres::Error> {
    let connection_string = connection_params.as_connection_string();
    postgres::Client::connect(&connection_string, postgres::NoTls)
}

pub fn read_block_data(
    connection: &mut postgres::Client,
) -> Result<postgres::RowIter<'_>, postgres::Error> {
    connection.query_raw::<_, u32, _>("SELECT * FROM block", std::iter::empty())
}

pub fn read_transaction_data(
    connection: &mut postgres::Client,
) -> Result<postgres::RowIter<'_>, postgres::Error> {
    connection.query_raw::<_, u32, _>(TRANSACTION_QUERY, std::iter::empty())
}

pub fn initialize_blocks<I>(storage: &mut Storage, mut rows: I) -> Result<(), error::Error>
where
    I: FallibleIterator<Item = types::BlockRow, Error = postgres::Error>,
{
    while let Some(row) = rows.next()? {
        let metadata = BlockMetadata {
            timestamp: env::Timestamp::new(row.timestamp.unwrap_or(0)),
            // TODO: need relayer to index this, tracking issue: https://github.com/aurora-is-near/aurora-relayer/issues/135
            random_seed: H256([0; 32]),
        };

        storage
            .set_block_data(row.hash, row.id, &metadata)
            .map_err(crate::Error::Rocksdb)?;
    }
    Ok(())
}

pub fn initialize_transactions<I>(
    storage: &mut Storage,
    mut rows: I,
    engine_state: &state::EngineState,
) -> Result<(), error::Error>
where
    I: FallibleIterator<Item = types::TransactionRow, Error = postgres::Error>,
{
    let signer_account_id = "relayer.aurora".parse().unwrap();
    let predecessor_account_id: AccountId = "relayer.aurora".parse().unwrap();
    let current_account_id = "aurora".parse().unwrap();
    let relayer_address =
        aurora_engine_sdk::types::near_account_to_evm_address(predecessor_account_id.as_bytes());
    let mut env = env::Fixed {
        signer_account_id,
        current_account_id,
        predecessor_account_id,
        block_height: 0,
        block_timestamp: env::Timestamp::new(0),
        attached_deposit: 0,
        random_seed: H256::zero(),
        prepaid_gas: DEFAULT_PREPAID_GAS,
    };
    // We use the Noop handler here since the relayer DB does not contain any promise information.
    let mut handler = aurora_engine_sdk::promise::Noop;

    while let Some(row) = rows.next()? {
        let near_tx_hash = row.near_hash;
        let tx_succeeded = row.status;
        let transaction_position = row.index;
        let block_height = row.block;
        let block_hash = row.block_hash;
        let block_metadata = storage.get_block_metadata(block_hash)?;
        let tx: EthTransactionKind = row.into();
        let transaction_bytes: Vec<u8> = (&tx).into();
        let tx_hash = aurora_engine_sdk::keccak(&transaction_bytes);

        env.block_height = block_height;
        env.block_timestamp = block_metadata.timestamp;
        env.random_seed = block_metadata.random_seed;

        let result = storage.with_engine_access(block_height, transaction_position, &[], |io| {
            engine::submit(
                io,
                &env,
                &transaction_bytes,
                engine_state.clone(),
                env.current_account_id(),
                relayer_address,
                &mut handler,
            )
        });
        match result.result {
            // Engine errors would always turn into panics on the NEAR side, so we do not need to persist
            // any diff. Therefore, even if the error was expected, we still continue to the next transaction.
            Err(e) => {
                if tx_succeeded {
                    println!(
<<<<<<< HEAD
                        "WARN: Transaction with NEAR hash {:?} expected to succeed, but failed with error message {:?}",
                        near_tx_hash,
                        e
					);
=======
                        "WARN: Transaction with NEAR hash {near_tx_hash:?} expected to succeed, but failed with error message {e:?}",
                    );
>>>>>>> 0fd5bb20
                }
                continue;
            }
            Ok(result) => {
                if result.status.is_fail() && tx_succeeded {
                    println!(
                        "WARN: Transaction with NEAR hash {near_tx_hash:?} expected to succeed, but failed with error message {:?}",
                        result.status
					);
                    continue;
                }
                // if result.status.is_fail() && !tx_succeeded then this is consistent; we
                // should still persist the diff because failed transactions can impact the state.
                // For example, a transaction that runs of out of gas still has its balance deducted
                // for the gas spent. Therefore, we do not have a `continue` statement here.
            }
        }

        let diff = result.diff;
        let tx_msg = crate::TransactionMessage {
            block_hash,
            near_receipt_id: near_tx_hash,
            position: transaction_position,
            succeeded: true,
            signer: env.signer_account_id(),
            caller: env.predecessor_account_id(),
            attached_near: 0,
            transaction: crate::sync::types::TransactionKind::Submit(tx),
            promise_data: Vec::new(),
        };
        storage.set_transaction_included(tx_hash, &tx_msg, &diff)?;
    }
    Ok(())
}

pub mod error {
    use aurora_engine::{engine, state};

    #[derive(Debug)]
    pub enum Error {
        Storage(crate::Error),
        Postgres(postgres::Error),
        EngineState(state::EngineStateError),
        Engine(engine::EngineError),
    }

    impl From<crate::Error> for Error {
        fn from(e: crate::Error) -> Self {
            Self::Storage(e)
        }
    }

    impl From<postgres::Error> for Error {
        fn from(e: postgres::Error) -> Self {
            Self::Postgres(e)
        }
    }

    impl From<state::EngineStateError> for Error {
        fn from(e: state::EngineStateError) -> Self {
            Self::EngineState(e)
        }
    }

    impl From<engine::EngineError> for Error {
        fn from(e: engine::EngineError) -> Self {
            Self::Engine(e)
        }
    }
}

#[cfg(test)]
mod test {
    use super::FallibleIterator;
    use crate::relayer_db::types::ConnectionParams;
    use crate::sync::types::{TransactionKind, TransactionMessage};
<<<<<<< HEAD
    use aurora_engine::{parameters, state};
    use aurora_engine_standalone_nep141_legacy::legacy_connector;
=======
    use aurora_engine::fungible_token::FungibleTokenMetadata;
    use aurora_engine::{connector, parameters, state};
>>>>>>> 0fd5bb20
    use aurora_engine_types::H256;

    #[allow(clippy::doc_markdown)]
    /// Requires a running postgres server to work. A snapshot of the DB can be
    /// downloaded using the script from `https://github.com/aurora-is-near/partner-relayer-deploy`
    /// The postgres DB can be started in Docker using the following command:
    /// docker run --name mainnet_database -p '127.0.0.1:15432:5432' -v $PATH_TO_DB:/var/lib/postgresql/data auroraisnear/relayer-database:latest
    #[test]
    #[ignore]
    fn test_fill_db() {
        let mut storage = crate::Storage::open("rocks_tmp/").unwrap();
        let mut connection = super::connect_without_tls(&ConnectionParams::default()).unwrap();
        let engine_state = state::EngineState {
            chain_id: aurora_engine_types::types::u256_to_arr(&1_313_161_555.into()),
            owner_id: "aurora".parse().unwrap(),
            bridge_prover_id: "prover.bridge.near".parse().unwrap(),
            upgrade_delay_blocks: 0,
        };

        // Initialize engine and connector states in storage.
        // Use explicit scope so borrows against `storage` are dropped before processing DB rows.
        {
            let block_height = 0;
            let block_hash = H256::zero();
            let block_metadata = crate::BlockMetadata {
                timestamp: aurora_engine_sdk::env::Timestamp::new(0),
                random_seed: H256::zero(),
            };
            storage
                .set_block_data(block_hash, block_height, &block_metadata)
                .unwrap();
            let result = storage.with_engine_access(block_height, 0, &[], |io| {
                let mut local_io = io;
<<<<<<< HEAD
                state::set_state(&mut local_io, engine_state.clone()).unwrap();
                legacy_connector::EthConnectorContract::create_contract(
=======
                state::set_state(&mut local_io, &engine_state).unwrap();
                connector::EthConnectorContract::create_contract(
>>>>>>> 0fd5bb20
                    io,
                    &engine_state.owner_id,
                    parameters::InitCallArgs {
                        prover_account: engine_state.bridge_prover_id.clone(),
                        eth_custodian_address: "6bfad42cfc4efc96f529d786d643ff4a8b89fa52"
                            .to_string(),
                        metadata: FungibleTokenMetadata::default(),
                    },
                )
            });

            result.result.ok().unwrap();
            let diff = result.diff;
            storage
                .set_transaction_included(
                    H256::zero(),
                    &TransactionMessage {
                        block_hash,
                        position: 0,
                        near_receipt_id: H256::zero(),
                        succeeded: true,
                        signer: "aurora".parse().unwrap(),
                        caller: "aurora".parse().unwrap(),
                        attached_near: 0,
                        transaction: TransactionKind::Unknown,
                        promise_data: Vec::new(),
                    },
                    &diff,
                )
                .unwrap();
        }
        let block_rows = super::read_block_data(&mut connection).unwrap();
        super::initialize_blocks(
            &mut storage,
            block_rows.map(|row| Ok(row.try_into().unwrap())),
        )
        .unwrap();
        let tx_rows = super::read_transaction_data(&mut connection).unwrap();
        super::initialize_transactions(
            &mut storage,
            tx_rows.map(|row| Ok(row.try_into().unwrap())),
            &engine_state,
        )
        .unwrap();

        connection.close().unwrap();
    }
}<|MERGE_RESOLUTION|>--- conflicted
+++ resolved
@@ -118,15 +118,8 @@
             Err(e) => {
                 if tx_succeeded {
                     println!(
-<<<<<<< HEAD
-                        "WARN: Transaction with NEAR hash {:?} expected to succeed, but failed with error message {:?}",
-                        near_tx_hash,
-                        e
+                        "WARN: Transaction with NEAR hash {near_tx_hash:?} expected to succeed, but failed with error message {e:?}",
 					);
-=======
-                        "WARN: Transaction with NEAR hash {near_tx_hash:?} expected to succeed, but failed with error message {e:?}",
-                    );
->>>>>>> 0fd5bb20
                 }
                 continue;
             }
@@ -203,13 +196,9 @@
     use super::FallibleIterator;
     use crate::relayer_db::types::ConnectionParams;
     use crate::sync::types::{TransactionKind, TransactionMessage};
-<<<<<<< HEAD
+    use aurora_engine::metadata::FungibleTokenMetadata;
     use aurora_engine::{parameters, state};
     use aurora_engine_standalone_nep141_legacy::legacy_connector;
-=======
-    use aurora_engine::fungible_token::FungibleTokenMetadata;
-    use aurora_engine::{connector, parameters, state};
->>>>>>> 0fd5bb20
     use aurora_engine_types::H256;
 
     #[allow(clippy::doc_markdown)]
@@ -243,15 +232,10 @@
                 .unwrap();
             let result = storage.with_engine_access(block_height, 0, &[], |io| {
                 let mut local_io = io;
-<<<<<<< HEAD
-                state::set_state(&mut local_io, engine_state.clone()).unwrap();
+                state::set_state(&mut local_io, &engine_state).unwrap();
                 legacy_connector::EthConnectorContract::create_contract(
-=======
-                state::set_state(&mut local_io, &engine_state).unwrap();
-                connector::EthConnectorContract::create_contract(
->>>>>>> 0fd5bb20
                     io,
-                    &engine_state.owner_id,
+                    engine_state.owner_id.clone(),
                     parameters::InitCallArgs {
                         prover_account: engine_state.bridge_prover_id.clone(),
                         eth_custodian_address: "6bfad42cfc4efc96f529d786d643ff4a8b89fa52"
