--- conflicted
+++ resolved
@@ -241,22 +241,6 @@
         self.previous_logs = outcome.logs.clone();
 
         if let Some(standalone_runner) = &mut self.standalone_runner {
-<<<<<<< HEAD
-            if maybe_error.is_none()
-                && (method_name == SUBMIT
-                    || method_name == SUBMIT_WITH_ARGS
-                    || method_name == CALL
-                    || method_name == DEPLOY_ERC20
-                    || method_name == PAUSE_PRECOMPILES
-                    || method_name == RESUME_PRECOMPILES
-                    || method_name == SET_OWNER
-                    || method_name == SET_UPGRADE_DELAY_BLOCKS
-                    || method_name == SET_FIXED_GAS_COST
-                    || method_name == ADD_ENTRY_TO_WHITELIST
-                    || method_name == ADD_ENTRY_TO_WHITELIST_BATCH
-                    || method_name == REMOVE_ENTRY_FROM_WHITELIST
-                    || method_name == SET_WHITELIST_STATUS)
-=======
             if method_name == SUBMIT
                 || method_name == SUBMIT_WITH_ARGS
                 || method_name == CALL
@@ -265,7 +249,11 @@
                 || method_name == RESUME_PRECOMPILES
                 || method_name == SET_OWNER
                 || method_name == SET_UPGRADE_DELAY_BLOCKS
->>>>>>> b63bab77
+                || method_name == SET_FIXED_GAS_COST
+                || method_name == ADD_ENTRY_TO_WHITELIST
+                || method_name == ADD_ENTRY_TO_WHITELIST_BATCH
+                || method_name == REMOVE_ENTRY_FROM_WHITELIST
+                || method_name == SET_WHITELIST_STATUS)
             {
                 standalone_runner.submit_raw(method_name, &self.context, &self.promise_results)?;
                 self.validate_standalone();
