--- conflicted
+++ resolved
@@ -3,13 +3,10 @@
     CallArgs, DeployErc20TokenArgs, PausePrecompilesCallArgs, SetOwnerArgs,
     SetUpgradeDelayBlocksArgs, SubmitArgs, SubmitResult, TransactionStatus,
 };
-<<<<<<< HEAD
-use aurora_engine::silo::parameters::{FixedGasCostArgs, WhitelistArgs, WhitelistStatusArgs};
-=======
 use aurora_engine_modexp::AuroraModExp;
->>>>>>> 418a28f0
 use aurora_engine_sdk::env::{self, Env};
 use aurora_engine_transactions::legacy::{LegacyEthSignedTransaction, TransactionLegacy};
+use aurora_engine_types::parameters::silo::{FixedGasCostArgs, WhitelistArgs, WhitelistStatusArgs};
 use aurora_engine_types::types::{Address, NearGas, PromiseResult, Wei};
 use aurora_engine_types::{H256, U256};
 use borsh::BorshDeserialize;
@@ -206,7 +203,6 @@
         env.prepaid_gas = NearGas::new(ctx.prepaid_gas);
 
         let storage = &mut self.storage;
-<<<<<<< HEAD
 
         match method_name {
             test_utils::SUBMIT => {
@@ -227,7 +223,8 @@
                     Self::template_tx_msg(storage, &env, 0, transaction_hash, promise_results);
                 tx_msg.transaction = TransactionKind::SubmitWithArgs(submit_args);
 
-                let outcome = sync::execute_transaction_message(storage, tx_msg).unwrap();
+                let outcome =
+                    sync::execute_transaction_message::<AuroraModExp>(storage, tx_msg).unwrap();
                 self.cumulative_diff.append(outcome.diff.clone());
                 storage::commit(storage, &outcome);
 
@@ -240,7 +237,8 @@
                     Self::template_tx_msg(storage, &env, 0, transaction_hash, promise_results);
                 tx_msg.transaction = TransactionKind::Call(call_args);
 
-                let outcome = sync::execute_transaction_message(storage, tx_msg).unwrap();
+                let outcome =
+                    sync::execute_transaction_message::<AuroraModExp>(storage, tx_msg).unwrap();
                 self.cumulative_diff.append(outcome.diff.clone());
                 storage::commit(storage, &outcome);
 
@@ -253,7 +251,8 @@
                     Self::template_tx_msg(storage, &env, 0, transaction_hash, promise_results);
                 tx_msg.transaction = TransactionKind::DeployErc20(deploy_args);
 
-                let outcome = sync::execute_transaction_message(storage, tx_msg).unwrap();
+                let outcome =
+                    sync::execute_transaction_message::<AuroraModExp>(storage, tx_msg).unwrap();
                 self.cumulative_diff.append(outcome.diff.clone());
                 storage::commit(storage, &outcome);
 
@@ -274,7 +273,8 @@
                     Self::template_tx_msg(storage, &env, 0, transaction_hash, promise_results);
                 tx_msg.transaction = TransactionKind::ResumePrecompiles(call_args);
 
-                let outcome = sync::execute_transaction_message(storage, tx_msg).unwrap();
+                let outcome =
+                    sync::execute_transaction_message::<AuroraModExp>(storage, tx_msg).unwrap();
                 self.cumulative_diff.append(outcome.diff.clone());
                 storage::commit(storage, &outcome);
 
@@ -293,7 +293,8 @@
                     Self::template_tx_msg(storage, &env, 0, transaction_hash, promise_results);
                 tx_msg.transaction = TransactionKind::PausePrecompiles(call_args);
 
-                let outcome = sync::execute_transaction_message(storage, tx_msg).unwrap();
+                let outcome =
+                    sync::execute_transaction_message::<AuroraModExp>(storage, tx_msg).unwrap();
                 self.cumulative_diff.append(outcome.diff.clone());
                 storage::commit(storage, &outcome);
 
@@ -311,7 +312,8 @@
                     Self::template_tx_msg(storage, &env, 0, transaction_hash, promise_results);
                 tx_msg.transaction = TransactionKind::SetOwner(call_args);
 
-                let outcome = sync::execute_transaction_message(storage, tx_msg).unwrap();
+                let outcome =
+                    sync::execute_transaction_message::<AuroraModExp>(storage, tx_msg).unwrap();
                 self.cumulative_diff.append(outcome.diff.clone());
                 storage::commit(storage, &outcome);
 
@@ -331,7 +333,8 @@
                     Self::template_tx_msg(storage, &env, 0, transaction_hash, promise_results);
                 tx_msg.transaction = TransactionKind::SetUpgradeDelayBlocks(call_args);
 
-                let outcome = sync::execute_transaction_message(storage, tx_msg).unwrap();
+                let outcome =
+                    sync::execute_transaction_message::<AuroraModExp>(storage, tx_msg).unwrap();
                 self.cumulative_diff.append(outcome.diff.clone());
                 storage::commit(storage, &outcome);
 
@@ -349,7 +352,8 @@
                     Self::template_tx_msg(storage, &env, 0, transaction_hash, promise_results);
                 tx_msg.transaction = TransactionKind::SetFixedGasCost(call_args);
 
-                let outcome = sync::execute_transaction_message(storage, tx_msg).unwrap();
+                let outcome =
+                    sync::execute_transaction_message::<AuroraModExp>(storage, tx_msg).unwrap();
                 self.cumulative_diff.append(outcome.diff.clone());
                 storage::commit(storage, &outcome);
 
@@ -367,7 +371,8 @@
                     Self::template_tx_msg(storage, &env, 0, transaction_hash, promise_results);
                 tx_msg.transaction = TransactionKind::AddEntryToWhitelist(call_args);
 
-                let outcome = sync::execute_transaction_message(storage, tx_msg).unwrap();
+                let outcome =
+                    sync::execute_transaction_message::<AuroraModExp>(storage, tx_msg).unwrap();
                 self.cumulative_diff.append(outcome.diff.clone());
                 storage::commit(storage, &outcome);
 
@@ -385,7 +390,8 @@
                     Self::template_tx_msg(storage, &env, 0, transaction_hash, promise_results);
                 tx_msg.transaction = TransactionKind::AddEntryToWhitelistBatch(call_args);
 
-                let outcome = sync::execute_transaction_message(storage, tx_msg).unwrap();
+                let outcome =
+                    sync::execute_transaction_message::<AuroraModExp>(storage, tx_msg).unwrap();
                 self.cumulative_diff.append(outcome.diff.clone());
                 storage::commit(storage, &outcome);
 
@@ -403,7 +409,8 @@
                     Self::template_tx_msg(storage, &env, 0, transaction_hash, promise_results);
                 tx_msg.transaction = TransactionKind::RemoveEntryFromWhitelist(call_args);
 
-                let outcome = sync::execute_transaction_message(storage, tx_msg).unwrap();
+                let outcome =
+                    sync::execute_transaction_message::<AuroraModExp>(storage, tx_msg).unwrap();
                 self.cumulative_diff.append(outcome.diff.clone());
                 storage::commit(storage, &outcome);
 
@@ -421,7 +428,8 @@
                     Self::template_tx_msg(storage, &env, 0, transaction_hash, promise_results);
                 tx_msg.transaction = TransactionKind::SetWhitelistStatus(call_args);
 
-                let outcome = sync::execute_transaction_message(storage, tx_msg).unwrap();
+                let outcome =
+                    sync::execute_transaction_message::<AuroraModExp>(storage, tx_msg).unwrap();
                 self.cumulative_diff.append(outcome.diff.clone());
                 storage::commit(storage, &outcome);
 
@@ -432,145 +440,6 @@
                 ))
             }
             _ => panic!("Unsupported standalone method {method_name}"),
-=======
-        if method_name == test_utils::SUBMIT {
-            let transaction_bytes = &ctx.input;
-            Self::internal_submit_transaction(
-                transaction_bytes,
-                0,
-                storage,
-                &mut env,
-                &mut self.cumulative_diff,
-                promise_results,
-            )
-        } else if method_name == test_utils::SUBMIT_WITH_ARGS {
-            let submit_args = SubmitArgs::try_from_slice(&ctx.input).unwrap();
-            let transaction_hash = aurora_engine_sdk::keccak(&submit_args.tx_data);
-            let mut tx_msg =
-                Self::template_tx_msg(storage, &env, 0, transaction_hash, promise_results);
-            tx_msg.transaction = TransactionKind::SubmitWithArgs(submit_args);
-
-            let outcome =
-                sync::execute_transaction_message::<AuroraModExp>(storage, tx_msg).unwrap();
-            self.cumulative_diff.append(outcome.diff.clone());
-            storage::commit(storage, &outcome);
-
-            unwrap_result(outcome)
-        } else if method_name == test_utils::CALL {
-            let call_args = CallArgs::try_from_slice(&ctx.input).unwrap();
-            let transaction_hash = aurora_engine_sdk::keccak(&ctx.input);
-            let mut tx_msg =
-                Self::template_tx_msg(storage, &env, 0, transaction_hash, promise_results);
-            tx_msg.transaction = TransactionKind::Call(call_args);
-
-            let outcome =
-                sync::execute_transaction_message::<AuroraModExp>(storage, tx_msg).unwrap();
-            self.cumulative_diff.append(outcome.diff.clone());
-            storage::commit(storage, &outcome);
-
-            unwrap_result(outcome)
-        } else if method_name == test_utils::DEPLOY_ERC20 {
-            let deploy_args = DeployErc20TokenArgs::try_from_slice(&ctx.input).unwrap();
-            let transaction_hash = aurora_engine_sdk::keccak(&ctx.input);
-            let mut tx_msg =
-                Self::template_tx_msg(storage, &env, 0, transaction_hash, promise_results);
-            tx_msg.transaction = TransactionKind::DeployErc20(deploy_args);
-
-            let outcome =
-                sync::execute_transaction_message::<AuroraModExp>(storage, tx_msg).unwrap();
-            self.cumulative_diff.append(outcome.diff.clone());
-            storage::commit(storage, &outcome);
-
-            let sync::TransactionExecutionResult::DeployErc20(address) = outcome.maybe_result.unwrap().unwrap() else { unreachable!() };
-
-            Ok(SubmitResult::new(
-                TransactionStatus::Succeed(address.raw().as_ref().to_vec()),
-                0,
-                Vec::new(),
-            ))
-        } else if method_name == test_utils::RESUME_PRECOMPILES {
-            let input = &ctx.input[..];
-            let call_args = PausePrecompilesCallArgs::try_from_slice(input)
-                .expect("Unable to parse input as PausePrecompilesCallArgs");
-
-            let transaction_hash = aurora_engine_sdk::keccak(&ctx.input);
-            let mut tx_msg =
-                Self::template_tx_msg(storage, &env, 0, transaction_hash, promise_results);
-            tx_msg.transaction = TransactionKind::ResumePrecompiles(call_args);
-
-            let outcome =
-                sync::execute_transaction_message::<AuroraModExp>(storage, tx_msg).unwrap();
-            self.cumulative_diff.append(outcome.diff.clone());
-            storage::commit(storage, &outcome);
-
-            Ok(SubmitResult::new(
-                TransactionStatus::Succeed(Vec::new()),
-                0,
-                Vec::new(),
-            ))
-        } else if method_name == test_utils::PAUSE_PRECOMPILES {
-            let input = &ctx.input[..];
-            let call_args = PausePrecompilesCallArgs::try_from_slice(input)
-                .expect("Unable to parse input as PausePrecompilesCallArgs");
-
-            let transaction_hash = aurora_engine_sdk::keccak(&ctx.input);
-            let mut tx_msg =
-                Self::template_tx_msg(storage, &env, 0, transaction_hash, promise_results);
-            tx_msg.transaction = TransactionKind::PausePrecompiles(call_args);
-
-            let outcome =
-                sync::execute_transaction_message::<AuroraModExp>(storage, tx_msg).unwrap();
-            self.cumulative_diff.append(outcome.diff.clone());
-            storage::commit(storage, &outcome);
-
-            Ok(SubmitResult::new(
-                TransactionStatus::Succeed(Vec::new()),
-                0,
-                Vec::new(),
-            ))
-        } else if method_name == test_utils::SET_OWNER {
-            let input = &ctx.input[..];
-            let call_args =
-                SetOwnerArgs::try_from_slice(input).expect("Unable to parse input as SetOwnerArgs");
-
-            let transaction_hash = aurora_engine_sdk::keccak(&ctx.input);
-            let mut tx_msg =
-                Self::template_tx_msg(storage, &env, 0, transaction_hash, promise_results);
-            tx_msg.transaction = TransactionKind::SetOwner(call_args);
-
-            let outcome =
-                sync::execute_transaction_message::<AuroraModExp>(storage, tx_msg).unwrap();
-            self.cumulative_diff.append(outcome.diff.clone());
-            storage::commit(storage, &outcome);
-
-            Ok(SubmitResult::new(
-                TransactionStatus::Succeed(Vec::new()),
-                0,
-                Vec::new(),
-            ))
-        } else if method_name == test_utils::SET_UPGRADE_DELAY_BLOCKS {
-            let input = &ctx.input;
-            let call_args = SetUpgradeDelayBlocksArgs::try_from_slice(input)
-                .expect("Unable to parse input as SetUpgradeDelayBlocksArgs");
-
-            let transaction_hash = aurora_engine_sdk::keccak(&ctx.input);
-            let mut tx_msg =
-                Self::template_tx_msg(storage, &env, 0, transaction_hash, promise_results);
-            tx_msg.transaction = TransactionKind::SetUpgradeDelayBlocks(call_args);
-
-            let outcome =
-                sync::execute_transaction_message::<AuroraModExp>(storage, tx_msg).unwrap();
-            self.cumulative_diff.append(outcome.diff.clone());
-            storage::commit(storage, &outcome);
-
-            Ok(SubmitResult::new(
-                TransactionStatus::Succeed(Vec::new()),
-                0,
-                Vec::new(),
-            ))
-        } else {
-            panic!("Unsupported standalone method {method_name}");
->>>>>>> 418a28f0
         }
     }
 
