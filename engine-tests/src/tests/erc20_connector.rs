--- conflicted
+++ resolved
@@ -745,13 +745,8 @@
         })
     }
 
-<<<<<<< HEAD
-    pub fn exit_to_near(
-        source: &UserAccount,
-=======
-    async fn exit_to_near(
+    pub async fn exit_to_near(
         source: &Account,
->>>>>>> 8202d6e5
         dest: &str,
         amount: u128,
         erc20: &ERC20,
@@ -784,11 +779,7 @@
         Wei::new(result)
     }
 
-<<<<<<< HEAD
-    pub fn erc20_balance(erc20: &ERC20, address: Address, aurora: &AuroraAccount) -> U256 {
-=======
-    async fn erc20_balance(erc20: &ERC20, address: Address, aurora: &EngineContract) -> U256 {
->>>>>>> 8202d6e5
+    pub async fn erc20_balance(erc20: &ERC20, address: Address, aurora: &EngineContract) -> U256 {
         let balance_tx = erc20.balance_of(address, 0.into());
         let result = aurora
             .call(erc20.0.address, U256::zero(), balance_tx.data)
