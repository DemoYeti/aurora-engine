--- conflicted
+++ resolved
@@ -1,17 +1,8 @@
 use crate::prelude::{Address, U256};
 use crate::prelude::{Wei, ERC20_MINT_SELECTOR};
-<<<<<<< HEAD
-use crate::test_utils::{self, str_to_account_id};
-use crate::tests::state_migration;
-use aurora_engine::parameters::{
-    SetOwnerArgs, SetUpgradeDelayBlocksArgs, SubmitResult, TransactionStatus,
-};
-=======
 use crate::utils::{self, str_to_account_id};
 use aurora_engine::engine::{EngineErrorKind, GasPaymentError, ZERO_ADDRESS_FIX_HEIGHT};
-use aurora_engine::fungible_token::FungibleTokenMetadata;
 use aurora_engine::parameters::{SetOwnerArgs, SetUpgradeDelayBlocksArgs, TransactionStatus};
->>>>>>> 056c4c58
 use aurora_engine_sdk as sdk;
 use aurora_engine_types::borsh::{BorshDeserialize, BorshSerialize};
 use aurora_engine_types::H160;
@@ -52,19 +43,6 @@
         constructor.deployed_at(contract_address)
     };
 
-<<<<<<< HEAD
-=======
-    let get_total_supply = |runner: &mut utils::AuroraRunner| -> Wei {
-        let result = runner.call("ft_total_eth_supply_on_aurora", "aurora", Vec::new());
-        let amount: u128 = String::from_utf8(result.unwrap().return_data.as_value().unwrap())
-            .unwrap()
-            .replace('"', "")
-            .parse()
-            .unwrap();
-        Wei::new(U256::from(amount))
-    };
-
->>>>>>> 056c4c58
     // Self-destruct with some benefactor does not reduce the total supply
     let contract = deploy_contract(&mut runner, &mut signer);
     let _submit_result = runner
@@ -945,97 +923,6 @@
     utils::panic_on_fail(result.status);
 }
 
-<<<<<<< HEAD
-// Same as `test_eth_transfer_insufficient_balance` above, except runs through
-// `near-sdk-sim` instead of `near-vm-runner`. This is important because `near-sdk-sim`
-// has more production logic, in particular, state revert on contract panic.
-// TODO: should be able to generalize the `call` backend of `AuroraRunner` so that this
-//       test does not need to be written twice.
-#[test]
-fn test_eth_transfer_insufficient_balance_sim() {
-    let (aurora, mut signer, address) = initialize_evm_sim();
-
-    // Run transaction which will fail (transfer more than current balance)
-    let nonce = signer.use_nonce();
-    let tx = test_utils::transfer(
-        Address::new(H160([1; 20])),
-        INITIAL_BALANCE + INITIAL_BALANCE,
-        nonce.into(),
-    );
-    let signed_tx = test_utils::sign_transaction(
-        tx,
-        Some(test_utils::AuroraRunner::default().chain_id),
-        &signer.secret_key,
-    );
-    let call_result = aurora.call("submit", rlp::encode(&signed_tx).as_ref());
-    let result = match call_result.status() {
-        near_primitives::transaction::ExecutionStatus::SuccessValue(bytes) => {
-            use borsh::BorshDeserialize;
-            SubmitResult::try_from_slice(&bytes).unwrap()
-        }
-        other => panic!("Unexpected status {other:?}"),
-    };
-    assert_eq!(result.status, TransactionStatus::OutOfFund);
-
-    // validate post-state
-    assert_eq!(
-        query_address_sim(&address, "get_nonce", &aurora),
-        U256::from(INITIAL_NONCE + 1),
-    );
-    assert_eq!(
-        query_address_sim(&address, "get_balance", &aurora),
-        INITIAL_BALANCE.raw(),
-    );
-}
-
-// Same as `test_eth_transfer_charging_gas_not_enough_balance` but run through `near-sdk-sim`.
-#[test]
-fn test_eth_transfer_charging_gas_not_enough_balance_sim() {
-    use near_primitives::{errors::TxExecutionError, transaction::ExecutionStatus};
-
-    let (aurora, mut signer, address) = initialize_evm_sim();
-
-    // Run transaction which will fail (not enough balance to cover gas)
-    let nonce = signer.use_nonce();
-    let mut tx = test_utils::transfer(Address::new(H160([1; 20])), TRANSFER_AMOUNT, nonce.into());
-    tx.gas_limit = 3_000_000.into();
-    tx.gas_price = GAS_PRICE.into();
-    let signed_tx = test_utils::sign_transaction(
-        tx,
-        Some(test_utils::AuroraRunner::default().chain_id),
-        &signer.secret_key,
-    );
-    let call_result = aurora.call("submit", rlp::encode(&signed_tx).as_ref());
-    let outcome = call_result.outcome();
-    assert!(matches!(
-    &outcome.status,
-    ExecutionStatus::Failure(
-        TxExecutionError::ActionError(e)) if e.to_string().contains("ERR_OUT_OF_FUND")
-    ));
-
-    // validate post-state
-    assert_eq!(
-        query_address_sim(&address, "get_nonce", &aurora),
-        INITIAL_NONCE.into(), // nonce hasn't been changed because an error occurs
-    );
-    assert_eq!(
-        query_address_sim(&address, "get_balance", &aurora),
-        INITIAL_BALANCE.raw(),
-    );
-=======
-#[test]
-fn test_ft_metadata() {
-    let mut runner = utils::deploy_runner();
-    let account_id: String = runner.context.signer_account_id.clone().into();
-    let outcome = runner.call("ft_metadata", &account_id, Vec::new()).unwrap();
-    let metadata =
-        serde_json::from_slice::<FungibleTokenMetadata>(&outcome.return_data.as_value().unwrap())
-            .unwrap();
-
-    assert_eq!(metadata, FungibleTokenMetadata::default());
->>>>>>> 056c4c58
-}
-
 /// Tests transfer Eth from one account to another with custom argument `max_gas_price`.
 #[test]
 fn test_eth_transfer_with_max_gas_price() {
