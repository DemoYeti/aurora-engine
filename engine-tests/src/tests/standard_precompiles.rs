use crate::prelude::Wei;
use crate::utils::{
    self,
    solidity::standard_precompiles::{PrecompilesConstructor, PrecompilesContract},
    AuroraRunner, ExecutionProfile, Signer,
};

const INITIAL_BALANCE: Wei = Wei::new_u64(1000);
const INITIAL_NONCE: u64 = 0;

fn precompile_execution_profile(method: &str) -> ExecutionProfile {
    let (mut runner, mut signer, contract) = initialize();
    let (_result, profile) = runner
        .submit_with_signer_profiled(&mut signer, |nonce| contract.call_method(method, nonce))
        .unwrap();
    profile
}

#[test]
fn test_standard_precompiles() {
    let (mut runner, mut signer, contract) = initialize();

    let outcome = runner
        .submit_with_signer(&mut signer, |nonce| contract.call_method("test_all", nonce))
        .unwrap();

    utils::panic_on_fail(outcome.status);
}

#[test]
fn profile_ecrecover() {
    let profile = precompile_execution_profile("test_ecrecover");
    utils::assert_gas_bound(profile.all_gas(), 6);
}

#[test]
fn profile_sha256() {
    let profile = precompile_execution_profile("test_sha256");
    utils::assert_gas_bound(profile.all_gas(), 5);
}

#[test]
fn profile_ripemd160() {
    let profile = precompile_execution_profile("test_ripemd160");
    utils::assert_gas_bound(profile.all_gas(), 5);
}

#[test]
fn profile_identity() {
    let profile = precompile_execution_profile("test_identity");
    utils::assert_gas_bound(profile.all_gas(), 5);
}

#[test]
fn profile_modexp() {
    let profile = precompile_execution_profile("test_modexp");
    utils::assert_gas_bound(profile.all_gas(), 7);
}

#[test]
fn profile_ecadd() {
    let profile = precompile_execution_profile("test_ecadd");
<<<<<<< HEAD
    test_utils::assert_gas_bound(profile.all_gas(), 6);
=======
    utils::assert_gas_bound(profile.all_gas(), 5);
>>>>>>> 8202d6e5
}

#[test]
fn profile_ecmul() {
    let profile = precompile_execution_profile("test_ecmul");
<<<<<<< HEAD
    test_utils::assert_gas_bound(profile.all_gas(), 7);
=======
    utils::assert_gas_bound(profile.all_gas(), 6);
>>>>>>> 8202d6e5
}

#[test]
fn profile_ecpair() {
    let profile = precompile_execution_profile("test_ecpair");
    utils::assert_gas_bound(profile.all_gas(), 102);
}

#[test]
fn profile_blake2f() {
    let profile = precompile_execution_profile("test_blake2f");
    utils::assert_gas_bound(profile.all_gas(), 6);
}

fn initialize() -> (AuroraRunner, Signer, PrecompilesContract) {
    let mut runner = utils::deploy_runner();
    let mut signer = Signer::random();
    signer.nonce = INITIAL_NONCE;
    runner.create_address(
        utils::address_from_secret_key(&signer.secret_key),
        INITIAL_BALANCE,
        INITIAL_NONCE.into(),
    );

    let constructor = PrecompilesConstructor::load();
    let nonce = signer.use_nonce();
    let contract = PrecompilesContract(runner.deploy_contract(
        &signer.secret_key,
        |c| c.deploy(nonce.into()),
        constructor,
    ));

    (runner, signer, contract)
}<|MERGE_RESOLUTION|>--- conflicted
+++ resolved
@@ -60,21 +60,13 @@
 #[test]
 fn profile_ecadd() {
     let profile = precompile_execution_profile("test_ecadd");
-<<<<<<< HEAD
-    test_utils::assert_gas_bound(profile.all_gas(), 6);
-=======
-    utils::assert_gas_bound(profile.all_gas(), 5);
->>>>>>> 8202d6e5
+    utils::assert_gas_bound(profile.all_gas(), 6);
 }
 
 #[test]
 fn profile_ecmul() {
     let profile = precompile_execution_profile("test_ecmul");
-<<<<<<< HEAD
-    test_utils::assert_gas_bound(profile.all_gas(), 7);
-=======
-    utils::assert_gas_bound(profile.all_gas(), 6);
->>>>>>> 8202d6e5
+    utils::assert_gas_bound(profile.all_gas(), 7);
 }
 
 #[test]
