--- conflicted
+++ resolved
@@ -38,11 +38,7 @@
 
     let (_amount_out, _evm_gas, profile) = context.exact_input(&tokens, INPUT_AMOUNT.into());
 
-<<<<<<< HEAD
-    assert_eq!(114, profile.all_gas() / 1_000_000_000_000);
-=======
     assert_eq!(112, profile.all_gas() / 1_000_000_000_000);
->>>>>>> 056c4c58
 }
 
 #[test]
