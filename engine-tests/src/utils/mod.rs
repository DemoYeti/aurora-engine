--- conflicted
+++ resolved
@@ -1039,20 +1039,15 @@
                 "ERR_NOT_ALLOWED" => EngineErrorKind::NotAllowed,
                 "ERR_SAME_OWNER" => EngineErrorKind::SameOwner,
                 "ERR_FIXED_GAS_OVERFLOW" => EngineErrorKind::FixedGasOverflow,
-<<<<<<< HEAD
                 "ERR_PAUSED" => EngineErrorKind::EvmFatal(aurora_engine_evm::ExitFatal::Other(
                     "ERR_PAUSED".into(),
                 )),
+                msg if msg.starts_with("ERR_INCORRECT_NONCE") => {
+                    EngineErrorKind::IncorrectNonce(msg.to_string())
+                }
                 msg => EngineErrorKind::EvmFatal(aurora_engine_evm::ExitFatal::Other(Cow::Owned(
                     msg.into(),
                 ))),
-=======
-                "ERR_PAUSED" => EngineErrorKind::EvmFatal(ExitFatal::Other("ERR_PAUSED".into())),
-                msg if msg.starts_with("ERR_INCORRECT_NONCE") => {
-                    EngineErrorKind::IncorrectNonce(msg.to_string())
-                }
-                msg => EngineErrorKind::EvmFatal(ExitFatal::Other(Cow::Owned(msg.into()))),
->>>>>>> 3da77516
             }
         }
         other => panic!("Other FunctionCallError: {other:?}"),
