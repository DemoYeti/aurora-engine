use aurora_engine::engine::{EngineError, EngineErrorKind, GasPaymentError};
use aurora_engine::parameters::{SubmitArgs, ViewCallArgs};
use aurora_engine_types::account_id::AccountId;
use aurora_engine_types::borsh::{BorshDeserialize, BorshSerialize};
use aurora_engine_types::parameters::silo::FixedGasCostArgs;
use aurora_engine_types::types::{NEP141Wei, PromiseResult};
use evm::ExitFatal;
use libsecp256k1::{self, Message, PublicKey, SecretKey};
use near_primitives::runtime::config_store::RuntimeConfigStore;
use near_primitives::version::PROTOCOL_VERSION;
use near_primitives_core::config::VMConfig;
use near_primitives_core::contract::ContractCode;
use near_primitives_core::profile::ProfileDataV3;
use near_primitives_core::runtime::fees::RuntimeFeesConfig;
use near_vm_errors::{FunctionCallError, HostError};
use near_vm_logic::mocks::mock_external::MockedExternal;
use near_vm_logic::types::ReturnData;
use near_vm_logic::{VMContext, VMOutcome, ViewConfig};
use near_vm_runner::MockCompiledContractCache;
use rlp::RlpStream;
use std::borrow::Cow;

use crate::prelude::fungible_token::{FungibleToken, FungibleTokenMetadata};
use crate::prelude::parameters::{
    InitCallArgs, LegacyNewCallArgs, SubmitResult, TransactionStatus,
};
use crate::prelude::transactions::{
    eip_1559::{self, SignedTransaction1559, Transaction1559},
    eip_2930::{self, SignedTransaction2930, Transaction2930},
    legacy::{LegacyEthSignedTransaction, TransactionLegacy},
};
use crate::prelude::{sdk, Address, Wei, H256, U256};
use crate::utils::solidity::{ContractConstructor, DeployedContract};

pub const DEFAULT_AURORA_ACCOUNT_ID: &str = "aurora";
pub const SUBMIT: &str = "submit";
pub const SUBMIT_WITH_ARGS: &str = "submit_with_args";
pub const PAUSE_PRECOMPILES: &str = "pause_precompiles";
pub const PAUSED_PRECOMPILES: &str = "paused_precompiles";
pub const RESUME_PRECOMPILES: &str = "resume_precompiles";
<<<<<<< HEAD
pub const SET_OWNER: &str = "set_owner";
pub const SET_UPGRADE_DELAY_BLOCKS: &str = "set_upgrade_delay_blocks";
pub const PAUSE_CONTRACT: &str = "pause_contract";
pub const RESUME_CONTRACT: &str = "resume_contract";
pub const SET_KEY_MANAGER: &str = "set_key_manager";
pub const SET_FIXED_GAS_COST: &str = "set_fixed_gas_cost";
pub const SET_SILO_PARAMS: &str = "set_silo_params";
pub const ADD_ENTRY_TO_WHITELIST: &str = "add_entry_to_whitelist";
pub const ADD_ENTRY_TO_WHITELIST_BATCH: &str = "add_entry_to_whitelist_batch";
pub const REMOVE_ENTRY_FROM_WHITELIST: &str = "remove_entry_from_whitelist";
pub const SET_WHITELIST_STATUS: &str = "set_whitelist_status";
=======
pub const DEFAULT_CHAIN_ID: u64 = 1_313_161_556; // NEAR localnet
>>>>>>> 2e1f1a08

const CALLER_ACCOUNT_ID: &str = "some-account.near";

pub mod mocked_external;
pub mod one_inch;
pub mod rust;
pub mod solidity;
pub mod standalone;
pub mod workspace;

pub struct Signer {
    pub nonce: u64,
    pub secret_key: SecretKey,
}

impl Signer {
    pub const fn new(secret_key: SecretKey) -> Self {
        Self {
            nonce: 0,
            secret_key,
        }
    }

    pub fn random() -> Self {
        let mut rng = rand::thread_rng();
        let sk = SecretKey::random(&mut rng);
        Self::new(sk)
    }

    pub fn use_nonce(&mut self) -> u64 {
        let nonce = self.nonce;
        self.nonce += 1;
        nonce
    }
}

pub struct AuroraRunner {
    pub aurora_account_id: String,
    pub chain_id: u64,
    pub code: ContractCode,
    pub cache: MockCompiledContractCache,
    pub ext: mocked_external::MockedExternalWithTrie,
    pub context: VMContext,
    pub wasm_config: VMConfig,
    pub fees_config: RuntimeFeesConfig,
    pub current_protocol_version: u32,
    pub previous_logs: Vec<String>,
    // Use the standalone in parallel if set. This allows checking both
    // implementations give the same results.
    pub standalone_runner: Option<standalone::StandaloneRunner>,
    // Empty by default. Can be set in tests if the transaction should be
    // executed as if it was a callback.
    pub promise_results: Vec<PromiseResult>,
}

/// Same as `AuroraRunner`, but consumes `self` on execution (thus preventing building on
/// the `ext` post-state with future calls to the contract.
#[derive(Clone)]
pub struct OneShotAuroraRunner<'a> {
    pub base: &'a AuroraRunner,
    pub ext: mocked_external::MockedExternalWithTrie,
    pub context: VMContext,
}

impl<'a> OneShotAuroraRunner<'a> {
    pub fn profiled_call(
        self,
        method_name: &str,
        caller_account_id: &str,
        input: Vec<u8>,
    ) -> Result<(VMOutcome, ExecutionProfile), EngineError> {
        self.call(method_name, caller_account_id, input)
            .map(|outcome| {
                let profile = ExecutionProfile::new(&outcome);
                (outcome, profile)
            })
    }

    pub fn call(
        mut self,
        method_name: &str,
        caller_account_id: &str,
        input: Vec<u8>,
    ) -> Result<VMOutcome, EngineError> {
        AuroraRunner::update_context(
            &mut self.context,
            caller_account_id,
            caller_account_id,
            input,
        );

        let outcome = near_vm_runner::run(
            &self.base.code,
            method_name,
            &mut self.ext,
            self.context.clone(),
            &self.base.wasm_config,
            &self.base.fees_config,
            &[],
            self.base.current_protocol_version,
            Some(&self.base.cache),
        )
        .unwrap();

        if let Some(aborted) = outcome.aborted.as_ref() {
            Err(into_engine_error(outcome.used_gas, aborted))
        } else {
            Ok(outcome)
        }
    }
}

impl AuroraRunner {
    pub fn one_shot(&self) -> OneShotAuroraRunner {
        OneShotAuroraRunner {
            base: self,
            ext: self.ext.clone(),
            context: self.context.clone(),
        }
    }

    pub fn update_context(
        context: &mut VMContext,
        caller_account_id: &str,
        signer_account_id: &str,
        input: Vec<u8>,
    ) {
        context.block_height += 1;
        context.block_timestamp += 1_000_000_000;
        context.input = input;
        context.signer_account_id = signer_account_id.parse().unwrap();
        context.predecessor_account_id = caller_account_id.parse().unwrap();
    }

    pub fn call(
        &mut self,
        method_name: &str,
        caller_account_id: &str,
        input: Vec<u8>,
    ) -> Result<VMOutcome, EngineError> {
        self.call_with_signer(method_name, caller_account_id, caller_account_id, input)
    }

    pub fn call_with_signer(
        &mut self,
        method_name: &str,
        caller_account_id: &str,
        signer_account_id: &str,
        input: Vec<u8>,
    ) -> Result<VMOutcome, EngineError> {
        Self::update_context(
            &mut self.context,
            caller_account_id,
            signer_account_id,
            input,
        );

        let vm_promise_results: Vec<_> = self
            .promise_results
            .iter()
            .map(|p| match p {
                PromiseResult::Failed => near_vm_logic::types::PromiseResult::Failed,
                PromiseResult::NotReady => near_vm_logic::types::PromiseResult::NotReady,
                PromiseResult::Successful(bytes) => {
                    near_vm_logic::types::PromiseResult::Successful(bytes.clone())
                }
            })
            .collect();
        let outcome = near_vm_runner::run(
            &self.code,
            method_name,
            &mut self.ext,
            self.context.clone(),
            &self.wasm_config,
            &self.fees_config,
            &vm_promise_results,
            self.current_protocol_version,
            Some(&self.cache),
        )
        .unwrap();

        if let Some(error) = outcome.aborted.as_ref() {
            return Err(into_engine_error(outcome.used_gas, error));
        }

        self.context.storage_usage = outcome.storage_usage;
        self.previous_logs = outcome.logs.clone();

        if let Some(standalone_runner) = &mut self.standalone_runner {
<<<<<<< HEAD
            if method_name == SUBMIT
                || method_name == SUBMIT_WITH_ARGS
                || method_name == CALL
                || method_name == DEPLOY_ERC20
                || method_name == PAUSE_PRECOMPILES
                || method_name == RESUME_PRECOMPILES
                || method_name == SET_OWNER
                || method_name == SET_UPGRADE_DELAY_BLOCKS
                || method_name == PAUSE_CONTRACT
                || method_name == RESUME_CONTRACT
                || method_name == SET_KEY_MANAGER
                || method_name == SET_FIXED_GAS_COST
                || method_name == SET_SILO_PARAMS
                || method_name == ADD_ENTRY_TO_WHITELIST
                || method_name == ADD_ENTRY_TO_WHITELIST_BATCH
                || method_name == REMOVE_ENTRY_FROM_WHITELIST
                || method_name == SET_WHITELIST_STATUS
            {
                standalone_runner.submit_raw(method_name, &self.context, &self.promise_results)?;
                self.validate_standalone();
            }
=======
            standalone_runner.submit_raw(method_name, &self.context, &self.promise_results)?;
            self.validate_standalone();
>>>>>>> 2e1f1a08
        }

        Ok(outcome)
    }

    pub fn consume_json_snapshot(
        &mut self,
        snapshot: engine_standalone_storage::json_snapshot::types::JsonSnapshot,
    ) {
        let trie = &mut self.ext.underlying.fake_trie;
        for entry in snapshot.result.values {
            let key = aurora_engine_sdk::base64::decode(entry.key).unwrap();
            let value = aurora_engine_sdk::base64::decode(entry.value).unwrap();
            trie.insert(key, value);
        }
    }

    pub fn create_address(&mut self, address: Address, init_balance: Wei, init_nonce: U256) {
        self.internal_create_address(address, init_balance, init_nonce, None);
    }

    pub fn create_address_with_code(
        &mut self,
        address: Address,
        init_balance: Wei,
        init_nonce: U256,
        code: Vec<u8>,
    ) {
        self.internal_create_address(address, init_balance, init_nonce, Some(code));
    }

    fn internal_create_address(
        &mut self,
        address: Address,
        init_balance: Wei,
        init_nonce: U256,
        code: Option<Vec<u8>>,
    ) {
        let trie = &mut self.ext.underlying.fake_trie;

        let balance_key = crate::prelude::storage::address_to_key(
            crate::prelude::storage::KeyPrefix::Balance,
            &address,
        );
        let balance_value = init_balance.to_bytes();

        let nonce_key = crate::prelude::storage::address_to_key(
            crate::prelude::storage::KeyPrefix::Nonce,
            &address,
        );
        let nonce_value = crate::prelude::u256_to_arr(&init_nonce);

        if let Some(code) = code.clone() {
            let code_key = crate::prelude::storage::address_to_key(
                crate::prelude::storage::KeyPrefix::Code,
                &address,
            );
            trie.insert(code_key.to_vec(), code);
        }

        let ft_key = crate::prelude::storage::bytes_to_key(
            crate::prelude::storage::KeyPrefix::EthConnector,
            &[crate::prelude::storage::EthConnectorStorageId::FungibleToken.into()],
        );
        let ft_value = {
            let mut current_ft: FungibleToken = trie
                .get(&ft_key)
                .map(|bytes| FungibleToken::try_from_slice(bytes).unwrap())
                .unwrap_or_default();
            current_ft.total_eth_supply_on_near =
                current_ft.total_eth_supply_on_near + NEP141Wei::new(init_balance.raw().as_u128());
            current_ft.total_eth_supply_on_aurora = current_ft.total_eth_supply_on_aurora
                + NEP141Wei::new(init_balance.raw().as_u128());
            current_ft
        };

        let aurora_balance_key = [
            ft_key.as_slice(),
            self.context.current_account_id.as_ref().as_bytes(),
        ]
        .concat();
        let aurora_balance_value = {
            let mut current_balance: u128 = trie
                .get(&aurora_balance_key)
                .map(|bytes| u128::try_from_slice(bytes).unwrap())
                .unwrap_or_default();
            current_balance += init_balance.raw().as_u128();
            current_balance
        };

        let proof_key = crate::prelude::storage::bytes_to_key(
            crate::prelude::storage::KeyPrefix::EthConnector,
            &[crate::prelude::storage::EthConnectorStorageId::UsedEvent.into()],
        );

        trie.insert(balance_key.to_vec(), balance_value.to_vec());
        if !init_nonce.is_zero() {
            trie.insert(nonce_key.to_vec(), nonce_value.to_vec());
        }
        trie.insert(ft_key, ft_value.try_to_vec().unwrap());
        trie.insert(proof_key, vec![0]);
        trie.insert(
            aurora_balance_key,
            aurora_balance_value.try_to_vec().unwrap(),
        );

        if let Some(standalone_runner) = &mut self.standalone_runner {
            standalone_runner.env.block_height = self.context.block_height;
            standalone_runner.mint_account(address, init_balance, init_nonce, code);
            self.validate_standalone();
        }

        self.context.block_height += 1;
    }

    pub fn submit_with_signer<F: FnOnce(U256) -> TransactionLegacy>(
        &mut self,
        signer: &mut Signer,
        make_tx: F,
    ) -> Result<SubmitResult, EngineError> {
        self.submit_with_signer_profiled(signer, make_tx)
            .map(|(result, _)| result)
    }

    pub fn submit_with_signer_profiled<F: FnOnce(U256) -> TransactionLegacy>(
        &mut self,
        signer: &mut Signer,
        make_tx: F,
    ) -> Result<(SubmitResult, ExecutionProfile), EngineError> {
        let nonce = signer.use_nonce();
        let tx = make_tx(nonce.into());
        self.submit_transaction_profiled(&signer.secret_key, tx)
    }

    pub fn submit_transaction(
        &mut self,
        account: &SecretKey,
        transaction: TransactionLegacy,
    ) -> Result<SubmitResult, EngineError> {
        self.submit_transaction_profiled(account, transaction)
            .map(|(result, _)| result)
    }

    pub fn submit_transaction_profiled(
        &mut self,
        account: &SecretKey,
        transaction: TransactionLegacy,
    ) -> Result<(SubmitResult, ExecutionProfile), EngineError> {
        let signed_tx = sign_transaction(transaction, Some(self.chain_id), account);
        self.call(SUBMIT, CALLER_ACCOUNT_ID, rlp::encode(&signed_tx).to_vec())
            .map(Self::profile_outcome)
    }

    pub fn submit_transaction_with_args(
        &mut self,
        account: &SecretKey,
        transaction: TransactionLegacy,
        max_gas_price: u128,
        gas_token_address: Option<Address>,
    ) -> Result<SubmitResult, EngineError> {
        self.submit_transaction_with_args_profiled(
            account,
            transaction,
            max_gas_price,
            gas_token_address,
        )
        .map(|(result, _)| result)
    }

    pub fn submit_transaction_with_args_profiled(
        &mut self,
        account: &SecretKey,
        transaction: TransactionLegacy,
        max_gas_price: u128,
        gas_token_address: Option<Address>,
    ) -> Result<(SubmitResult, ExecutionProfile), EngineError> {
        let signed_tx = sign_transaction(transaction, Some(self.chain_id), account);
        let args = SubmitArgs {
            tx_data: rlp::encode(&signed_tx).to_vec(),
            max_gas_price: Some(max_gas_price),
            gas_token_address,
        };

        self.call(
            SUBMIT_WITH_ARGS,
            CALLER_ACCOUNT_ID,
            args.try_to_vec().unwrap(),
        )
        .map(Self::profile_outcome)
    }

    fn profile_outcome(outcome: VMOutcome) -> (SubmitResult, ExecutionProfile) {
        let profile = ExecutionProfile::new(&outcome);
        let submit_result =
            SubmitResult::try_from_slice(&outcome.return_data.as_value().unwrap()).unwrap();

        (submit_result, profile)
    }

    pub fn deploy_contract<F: FnOnce(&T) -> TransactionLegacy, T: Into<ContractConstructor>>(
        &mut self,
        account: &SecretKey,
        constructor_tx: F,
        contract_constructor: T,
    ) -> DeployedContract {
        let tx = constructor_tx(&contract_constructor);
        let signed_tx = sign_transaction(tx, Some(self.chain_id), account);
        let outcome = self.call(SUBMIT, CALLER_ACCOUNT_ID, rlp::encode(&signed_tx).to_vec());
        let submit_result =
            SubmitResult::try_from_slice(&outcome.unwrap().return_data.as_value().unwrap())
                .unwrap();
        let address = Address::try_from_slice(&unwrap_success(submit_result)).unwrap();
        let contract_constructor: ContractConstructor = contract_constructor.into();
        DeployedContract {
            abi: contract_constructor.abi,
            address,
        }
    }

    pub fn view_call(&self, args: &ViewCallArgs) -> Result<TransactionStatus, EngineError> {
        let input = args.try_to_vec().unwrap();
        let mut runner = self.one_shot();
        runner.context.view_config = Some(ViewConfig {
            max_gas_burnt: u64::MAX,
        });

        runner.call("view", "viewer", input).map(|outcome| {
            TransactionStatus::try_from_slice(&outcome.return_data.as_value().unwrap()).unwrap()
        })
    }

    pub fn profiled_view_call(
        &self,
        args: &ViewCallArgs,
    ) -> Result<(TransactionStatus, ExecutionProfile), EngineError> {
        let input = args.try_to_vec().unwrap();
        let mut runner = self.one_shot();
        runner.context.view_config = Some(ViewConfig {
            max_gas_burnt: u64::MAX,
        });
        let (outcome, profile) = runner.profiled_call("view", "viewer", input)?;
        let status =
            TransactionStatus::try_from_slice(&outcome.return_data.as_value().unwrap()).unwrap();

        Ok((status, profile))
    }

    pub fn get_balance(&self, address: Address) -> Wei {
        Wei::new(self.u256_getter_method_call("get_balance", address))
    }

    pub fn get_nonce(&self, address: Address) -> U256 {
        self.u256_getter_method_call("get_nonce", address)
    }

    pub fn get_code(&self, address: Address) -> Vec<u8> {
        self.getter_method_call("get_code", address)
    }

    pub fn get_fixed_gas_cost(&mut self) -> Option<Wei> {
        let outcome = self
            .one_shot()
            .call("get_fixed_gas_cost", "getter", vec![])
            .unwrap();
        let val = outcome.return_data.as_value()?;
        FixedGasCostArgs::try_from_slice(&val).unwrap().cost
    }

    pub fn get_storage(&self, address: Address, key: H256) -> H256 {
        let input = aurora_engine::parameters::GetStorageAtArgs {
            address,
            key: key.0,
        };
        let outcome = self
            .one_shot()
            .call("get_storage_at", "getter", input.try_to_vec().unwrap())
            .unwrap();
        let output = outcome.return_data.as_value().unwrap();
        let mut result = [0u8; 32];
        result.copy_from_slice(&output);
        H256(result)
    }

    fn u256_getter_method_call(&self, method_name: &str, address: Address) -> U256 {
        let bytes = self.getter_method_call(method_name, address);
        U256::from_big_endian(&bytes)
    }

    // Used in `get_balance` and `get_nonce`. This function exists to avoid code duplication
    // since the contract's `get_nonce` and `get_balance` have the same type signature.
    fn getter_method_call(&self, method_name: &str, address: Address) -> Vec<u8> {
        let outcome = self
            .one_shot()
            .call(method_name, "getter", address.as_bytes().to_vec())
            .unwrap();
        outcome.return_data.as_value().unwrap()
    }

    pub fn with_random_seed(mut self, random_seed: H256) -> Self {
        self.context.random_seed = random_seed.as_bytes().to_vec();
        self
    }

    fn validate_standalone(&self) {
        if let Some(standalone_runner) = &self.standalone_runner {
            let standalone_state = standalone_runner.get_current_state();
            // The number of keys in standalone_state may be larger because values are never deleted
            // (they are replaced with a Deleted identifier instead; this is important for replaying transactions).
            let fake_trie_len = self.ext.underlying.fake_trie.len();
            let stand_alone_len = standalone_state.iter().count();

            if fake_trie_len > stand_alone_len {
                let fake_keys = self
                    .ext
                    .underlying
                    .fake_trie
                    .keys()
                    .map(Clone::clone)
                    .collect::<std::collections::HashSet<_>>();
                let standalone_keys = standalone_state
                    .iter()
                    .map(|x| x.0.clone())
                    .collect::<std::collections::HashSet<_>>();
                let diff = fake_keys.difference(&standalone_keys).collect::<Vec<_>>();

                panic!("The standalone state has fewer amount of keys: {fake_trie_len} vs {stand_alone_len}\nDiff: {diff:?}");
            }

            for (key, value) in standalone_state.iter() {
                let trie_value = self.ext.underlying.fake_trie.get(key).map(Vec::as_slice);
                let standalone_value = value.value();
                assert_eq!(
                    trie_value, standalone_value,
                    "Standalone mismatch at {key:?}.\nStandalone: {standalone_value:?}\nWasm: {trie_value:?}",
                );
            }
        }
    }
}

impl Default for AuroraRunner {
    fn default() -> Self {
        let evm_wasm_bytes = if cfg!(feature = "mainnet-test") {
            std::fs::read("../bin/aurora-mainnet-test.wasm").unwrap()
        } else if cfg!(feature = "testnet-test") {
            std::fs::read("../bin/aurora-testnet-test.wasm").unwrap()
        } else {
            panic!("AuroraRunner requires mainnet-test or testnet-test feature enabled.")
        };

        // Fetch config (mainly costs) for the latest protocol version.
        let runtime_config_store = RuntimeConfigStore::new(None);
        let runtime_config = runtime_config_store.get_config(PROTOCOL_VERSION);
        let wasm_config = runtime_config.wasm_config.clone();
        let origin_account_id: near_primitives::types::AccountId =
            DEFAULT_AURORA_ACCOUNT_ID.parse().unwrap();

        Self {
            aurora_account_id: DEFAULT_AURORA_ACCOUNT_ID.to_string(),
            chain_id: DEFAULT_CHAIN_ID,
            code: ContractCode::new(evm_wasm_bytes, None),
            cache: MockCompiledContractCache::default(),
            ext: mocked_external::MockedExternalWithTrie::new(MockedExternal::default()),
            context: VMContext {
                current_account_id: origin_account_id.clone(),
                signer_account_id: origin_account_id.clone(),
                signer_account_pk: vec![],
                predecessor_account_id: origin_account_id,
                input: vec![],
                block_height: 0,
                block_timestamp: 0,
                epoch_height: 0,
                account_balance: 10u128.pow(25),
                account_locked_balance: 0,
                storage_usage: 100,
                attached_deposit: 0,
                prepaid_gas: 10u64.pow(18),
                random_seed: vec![],
                view_config: None,
                output_data_receivers: vec![],
            },
            wasm_config,
            fees_config: RuntimeFeesConfig::test(),
            current_protocol_version: u32::MAX,
            previous_logs: Vec::new(),
            standalone_runner: Some(standalone::StandaloneRunner::default()),
            promise_results: Vec::new(),
        }
    }
}

/// Wrapper around `ProfileData` to still include the wasm gas usage
/// (which was removed in `https://github.com/near/nearcore/pull/4438`).
#[derive(Debug, Default, Clone)]
pub struct ExecutionProfile {
    pub host_breakdown: ProfileDataV3,
    total_gas_cost: u64,
}

impl ExecutionProfile {
    pub fn new(outcome: &VMOutcome) -> Self {
        Self {
            host_breakdown: outcome.profile.clone(),
            total_gas_cost: outcome.burnt_gas,
        }
    }

    pub fn wasm_gas(&self) -> u64 {
        self.host_breakdown.get_wasm_cost()
    }

    pub const fn all_gas(&self) -> u64 {
        self.total_gas_cost
    }
}

pub fn deploy_runner() -> AuroraRunner {
    let mut runner = AuroraRunner::default();
    let args = LegacyNewCallArgs {
        chain_id: crate::prelude::u256_to_arr(&U256::from(runner.chain_id)),
        owner_id: str_to_account_id(runner.aurora_account_id.as_str()),
        bridge_prover_id: str_to_account_id("bridge_prover.near"),
        upgrade_delay_blocks: 1,
    };

    let account_id = runner.aurora_account_id.clone();
    let result = runner.call("new", &account_id, args.try_to_vec().unwrap());

    assert!(result.is_ok());

    let args = InitCallArgs {
        prover_account: str_to_account_id("prover.near"),
        eth_custodian_address: "d045f7e19B2488924B97F9c145b5E51D0D895A65".to_string(),
        metadata: FungibleTokenMetadata::default(),
    };
    let result = runner.call("new_eth_connector", &account_id, args.try_to_vec().unwrap());

    assert!(result.is_ok());

    runner
}

pub fn transfer(to: Address, amount: Wei, nonce: U256) -> TransactionLegacy {
    TransactionLegacy {
        nonce,
        gas_price: U256::default(),
        gas_limit: u64::MAX.into(),
        to: Some(to),
        value: amount,
        data: Vec::new(),
    }
}

pub fn create_deploy_transaction(contract_bytes: Vec<u8>, nonce: U256) -> TransactionLegacy {
    let len = u16::try_from(contract_bytes.len())
        .unwrap_or_else(|_| panic!("Cannot deploy a contract with that many bytes!"));
    // This bit of EVM byte code essentially says:
    // "If msg.value > 0 revert; otherwise return `len` amount of bytes that come after me
    // in the code." By prepending this to `contract_bytes` we create a valid EVM program which
    // returns `contract_bytes`, which is exactly what we want.
    let init_code = format!(
        "608060405234801561001057600080fd5b5061{}806100206000396000f300",
        hex::encode(len.to_be_bytes())
    );
    let data = hex::decode(init_code)
        .unwrap()
        .into_iter()
        .chain(contract_bytes.into_iter())
        .collect();

    TransactionLegacy {
        nonce,
        gas_price: U256::default(),
        gas_limit: u64::MAX.into(),
        to: None,
        value: Wei::zero(),
        data,
    }
}

pub fn create_eth_transaction(
    to: Option<Address>,
    value: Wei,
    data: Vec<u8>,
    chain_id: Option<u64>,
    secret_key: &SecretKey,
) -> LegacyEthSignedTransaction {
    // nonce, gas_price and gas are not used by EVM contract currently
    let tx = TransactionLegacy {
        nonce: U256::default(),
        gas_price: U256::default(),
        gas_limit: u64::MAX.into(),
        to,
        value,
        data,
    };
    sign_transaction(tx, chain_id, secret_key)
}

pub fn as_view_call(tx: TransactionLegacy, sender: Address) -> ViewCallArgs {
    ViewCallArgs {
        sender,
        address: tx.to.unwrap(),
        amount: tx.value.to_bytes(),
        input: tx.data,
    }
}

pub fn sign_transaction(
    tx: TransactionLegacy,
    chain_id: Option<u64>,
    secret_key: &SecretKey,
) -> LegacyEthSignedTransaction {
    let mut rlp_stream = RlpStream::new();
    tx.rlp_append_unsigned(&mut rlp_stream, chain_id);
    let message_hash = sdk::keccak(rlp_stream.as_raw());
    let message = Message::parse_slice(message_hash.as_bytes()).unwrap();

    let (signature, recovery_id) = libsecp256k1::sign(&message, secret_key);
    let v: u64 = chain_id.map_or_else(
        || u64::from(recovery_id.serialize()) + 27,
        |chain_id| u64::from(recovery_id.serialize()) + 2 * chain_id + 35,
    );
    let r = U256::from_big_endian(&signature.r.b32());
    let s = U256::from_big_endian(&signature.s.b32());
    LegacyEthSignedTransaction {
        transaction: tx,
        v,
        r,
        s,
    }
}

pub fn sign_access_list_transaction(
    tx: Transaction2930,
    secret_key: &SecretKey,
) -> SignedTransaction2930 {
    let mut rlp_stream = RlpStream::new();
    rlp_stream.append(&eip_2930::TYPE_BYTE);
    tx.rlp_append_unsigned(&mut rlp_stream);
    let message_hash = sdk::keccak(rlp_stream.as_raw());
    let message = Message::parse_slice(message_hash.as_bytes()).unwrap();

    let (signature, recovery_id) = libsecp256k1::sign(&message, secret_key);
    let r = U256::from_big_endian(&signature.r.b32());
    let s = U256::from_big_endian(&signature.s.b32());

    SignedTransaction2930 {
        transaction: tx,
        parity: recovery_id.serialize(),
        r,
        s,
    }
}

pub fn sign_eip_1559_transaction(
    tx: Transaction1559,
    secret_key: &SecretKey,
) -> SignedTransaction1559 {
    let mut rlp_stream = RlpStream::new();
    rlp_stream.append(&eip_1559::TYPE_BYTE);
    tx.rlp_append_unsigned(&mut rlp_stream);
    let message_hash = sdk::keccak(rlp_stream.as_raw());
    let message = Message::parse_slice(message_hash.as_bytes()).unwrap();

    let (signature, recovery_id) = libsecp256k1::sign(&message, secret_key);
    let r = U256::from_big_endian(&signature.r.b32());
    let s = U256::from_big_endian(&signature.s.b32());

    SignedTransaction1559 {
        transaction: tx,
        parity: recovery_id.serialize(),
        r,
        s,
    }
}

pub fn address_from_secret_key(sk: &SecretKey) -> Address {
    let pk = PublicKey::from_secret_key(sk);
    let hash = sdk::keccak(&pk.serialize()[1..]);
    Address::try_from_slice(&hash[12..]).unwrap()
}

pub fn parse_eth_gas(output: &VMOutcome) -> u64 {
    let submit_result_bytes = match &output.return_data {
        ReturnData::Value(bytes) => bytes.as_slice(),
        ReturnData::None | ReturnData::ReceiptIndex(_) => panic!("Unexpected ReturnData"),
    };
    let submit_result = SubmitResult::try_from_slice(submit_result_bytes).unwrap();
    submit_result.gas_used
}

pub fn validate_address_balance_and_nonce(
    runner: &AuroraRunner,
    address: Address,
    expected_balance: Wei,
    expected_nonce: U256,
) {
    assert_eq!(runner.get_balance(address), expected_balance, "balance");
    assert_eq!(runner.get_nonce(address), expected_nonce, "nonce");
}

pub fn address_from_hex(address: &str) -> Address {
    let bytes = address.strip_prefix("0x").map_or_else(
        || hex::decode(address).unwrap(),
        |address| hex::decode(address).unwrap(),
    );

    Address::try_from_slice(&bytes).unwrap()
}

pub fn str_to_account_id(account_id: &str) -> AccountId {
    account_id.parse().unwrap()
}

pub fn unwrap_success(result: SubmitResult) -> Vec<u8> {
    match result.status {
        TransactionStatus::Succeed(ret) => ret,
        other => panic!("Unexpected status: {other:?}"),
    }
}

pub fn unwrap_success_slice(result: &SubmitResult) -> &[u8] {
    match &result.status {
        TransactionStatus::Succeed(ret) => ret,
        other => panic!("Unexpected status: {other:?}"),
    }
}

pub fn unwrap_revert_slice(result: &SubmitResult) -> &[u8] {
    match &result.status {
        TransactionStatus::Revert(ret) => ret,
        other => panic!("Unexpected status: {other:?}"),
    }
}

pub fn panic_on_fail(status: TransactionStatus) {
    match status {
        TransactionStatus::Succeed(_) => (),
        TransactionStatus::Revert(message) => panic!("{}", String::from_utf8_lossy(&message)),
        other => panic!("{}", String::from_utf8_lossy(other.as_ref())),
    }
}

/// Checks if `total_gas` is within 1 Tgas of `tgas_bound`.
pub fn assert_gas_bound(total_gas: u64, tgas_bound: u64) {
    const TERA: i128 = 1_000_000_000_000;
    let total_gas: i128 = total_gas.into();
    let tgas_bound: i128 = i128::from(tgas_bound) * TERA;
    let diff = (total_gas - tgas_bound).abs() / TERA;
    assert_eq!(
        diff,
        0,
        "{} Tgas is not equal to {} Tgas",
        total_gas / TERA,
        tgas_bound / TERA,
    );
}

/// Returns true if `abs(a - b) / max(a, b) <= x / 100`. The implementation is written differently than
/// this simpler formula to avoid floating point arithmetic.
pub const fn within_x_percent(x: u64, a: u64, b: u64) -> bool {
    let (larger, smaller) = if a < b { (b, a) } else { (a, b) };

    (100 / x) * (larger - smaller) <= larger
}

fn into_engine_error(gas_used: u64, aborted: &FunctionCallError) -> EngineError {
    let kind = match aborted {
        FunctionCallError::HostError(HostError::GuestPanic { panic_msg }) => {
            match panic_msg.as_str() {
                "ERR_INVALID_CHAIN_ID" => EngineErrorKind::InvalidChainId,
                "ERR_OUT_OF_FUND" => EngineErrorKind::GasPayment(GasPaymentError::OutOfFund),
                "ERR_GAS_OVERFLOW" => EngineErrorKind::GasOverflow,
                "ERR_INTRINSIC_GAS" => EngineErrorKind::IntrinsicGasNotMet,
                "ERR_INCORRECT_NONCE" => EngineErrorKind::IncorrectNonce,
                "ERR_NOT_ALLOWED" => EngineErrorKind::NotAllowed,
                "ERR_SAME_OWNER" => EngineErrorKind::SameOwner,
                "ERR_PAUSED" => EngineErrorKind::EvmFatal(ExitFatal::Other("ERR_PAUSED".into())),
                msg => EngineErrorKind::EvmFatal(ExitFatal::Other(Cow::Owned(msg.into()))),
            }
        }
        other => panic!("Other FunctionCallError: {other:?}"),
    };

    EngineError { kind, gas_used }
}<|MERGE_RESOLUTION|>--- conflicted
+++ resolved
@@ -38,21 +38,7 @@
 pub const PAUSE_PRECOMPILES: &str = "pause_precompiles";
 pub const PAUSED_PRECOMPILES: &str = "paused_precompiles";
 pub const RESUME_PRECOMPILES: &str = "resume_precompiles";
-<<<<<<< HEAD
-pub const SET_OWNER: &str = "set_owner";
-pub const SET_UPGRADE_DELAY_BLOCKS: &str = "set_upgrade_delay_blocks";
-pub const PAUSE_CONTRACT: &str = "pause_contract";
-pub const RESUME_CONTRACT: &str = "resume_contract";
-pub const SET_KEY_MANAGER: &str = "set_key_manager";
-pub const SET_FIXED_GAS_COST: &str = "set_fixed_gas_cost";
-pub const SET_SILO_PARAMS: &str = "set_silo_params";
-pub const ADD_ENTRY_TO_WHITELIST: &str = "add_entry_to_whitelist";
-pub const ADD_ENTRY_TO_WHITELIST_BATCH: &str = "add_entry_to_whitelist_batch";
-pub const REMOVE_ENTRY_FROM_WHITELIST: &str = "remove_entry_from_whitelist";
-pub const SET_WHITELIST_STATUS: &str = "set_whitelist_status";
-=======
 pub const DEFAULT_CHAIN_ID: u64 = 1_313_161_556; // NEAR localnet
->>>>>>> 2e1f1a08
 
 const CALLER_ACCOUNT_ID: &str = "some-account.near";
 
@@ -242,32 +228,8 @@
         self.previous_logs = outcome.logs.clone();
 
         if let Some(standalone_runner) = &mut self.standalone_runner {
-<<<<<<< HEAD
-            if method_name == SUBMIT
-                || method_name == SUBMIT_WITH_ARGS
-                || method_name == CALL
-                || method_name == DEPLOY_ERC20
-                || method_name == PAUSE_PRECOMPILES
-                || method_name == RESUME_PRECOMPILES
-                || method_name == SET_OWNER
-                || method_name == SET_UPGRADE_DELAY_BLOCKS
-                || method_name == PAUSE_CONTRACT
-                || method_name == RESUME_CONTRACT
-                || method_name == SET_KEY_MANAGER
-                || method_name == SET_FIXED_GAS_COST
-                || method_name == SET_SILO_PARAMS
-                || method_name == ADD_ENTRY_TO_WHITELIST
-                || method_name == ADD_ENTRY_TO_WHITELIST_BATCH
-                || method_name == REMOVE_ENTRY_FROM_WHITELIST
-                || method_name == SET_WHITELIST_STATUS
-            {
-                standalone_runner.submit_raw(method_name, &self.context, &self.promise_results)?;
-                self.validate_standalone();
-            }
-=======
             standalone_runner.submit_raw(method_name, &self.context, &self.promise_results)?;
             self.validate_standalone();
->>>>>>> 2e1f1a08
         }
 
         Ok(outcome)
