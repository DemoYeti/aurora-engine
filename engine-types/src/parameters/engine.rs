use crate::{
    account_id::AccountId,
    public_key::PublicKey,
    types::{Address, RawH256, RawU256, WeiU256, Yocto},
    Vec,
};
#[cfg(not(feature = "borsh-compat"))]
use borsh::{BorshDeserialize, BorshSerialize};
#[cfg(feature = "borsh-compat")]
use borsh_compat::{self as borsh, BorshDeserialize, BorshSerialize};
use serde::{Deserialize, Serialize};

/// Parameters for the `new` function.
#[derive(Debug, Clone, PartialEq, Eq, BorshSerialize, BorshDeserialize)]
pub enum NewCallArgs {
    V1(LegacyNewCallArgs),
    V2(NewCallArgsV2),
    V3(NewCallArgsV3),
}

impl NewCallArgs {
    pub fn deserialize(bytes: &[u8]) -> Result<Self, borsh::maybestd::io::Error> {
        Self::try_from_slice(bytes).map_or_else(
            |_| LegacyNewCallArgs::try_from_slice(bytes).map(Self::V1),
            Ok,
        )
    }
}

/// Old Borsh-encoded parameters for the `new` function.
#[derive(Debug, Clone, PartialEq, Eq, BorshSerialize, BorshDeserialize)]
pub struct LegacyNewCallArgs {
    /// Chain id, according to the EIP-115 / ethereum-lists spec.
    pub chain_id: RawU256,
    /// Account which can upgrade this contract.
    /// Use empty to disable updatability.
    pub owner_id: AccountId,
    /// Account of the bridge prover.
    /// Use empty to not use base token as bridged asset.
    pub bridge_prover_id: AccountId,
    /// How many blocks after staging upgrade can deploy it.
    pub upgrade_delay_blocks: u64,
}

#[derive(Debug, Clone, PartialEq, Eq, BorshSerialize, BorshDeserialize)]
pub struct NewCallArgsV2 {
    /// Chain id, according to the EIP-115 / ethereum-lists spec.
    pub chain_id: RawU256,
    /// Account which can upgrade this contract.
    /// Use empty to disable updatability.
    pub owner_id: AccountId,
    /// How many blocks after staging upgrade can deploy it.
    pub upgrade_delay_blocks: u64,
}

#[derive(Debug, Clone, PartialEq, Eq, BorshSerialize, BorshDeserialize)]
pub struct NewCallArgsV3 {
    /// Chain id, according to the EIP-115 / ethereum-lists spec.
    pub chain_id: RawU256,
    /// Account which can upgrade this contract.
    /// Use empty to disable updatability.
    pub owner_id: AccountId,
    /// How many blocks after staging upgrade can deploy it.
    pub upgrade_delay_blocks: u64,
    /// Relayer keys manager.
    pub key_manager: AccountId,
}

/// Borsh-encoded parameters for the `set_owner` function.
#[derive(Debug, Clone, PartialEq, Eq, BorshSerialize, BorshDeserialize)]
#[cfg_attr(feature = "impl-serde", derive(serde::Serialize, serde::Deserialize))]
pub struct SetOwnerArgs {
    pub new_owner: AccountId,
}

/// Borsh-encoded parameters for the `set_upgrade_delay_blocks` function.
#[derive(Debug, Clone, PartialEq, Eq, BorshSerialize, BorshDeserialize)]
#[cfg_attr(feature = "impl-serde", derive(serde::Serialize, serde::Deserialize))]
pub struct SetUpgradeDelayBlocksArgs {
    pub upgrade_delay_blocks: u64,
}

/// Borsh-encoded (genesis) account balance used by the `begin_chain` function.
#[cfg(feature = "evm_bully")]
#[derive(BorshSerialize, BorshDeserialize)]
pub struct AccountBalance {
    pub address: Address,
    pub balance: RawU256,
}

/// Borsh-encoded submit arguments used by the `submit_with_args` function.
#[derive(Default, Debug, Clone, PartialEq, Eq, BorshSerialize, BorshDeserialize)]
pub struct SubmitArgs {
    /// Bytes of the transaction.
    pub tx_data: Vec<u8>,
    /// Max gas price the user is ready to pay for the transaction.
    pub max_gas_price: Option<u128>,
    /// Address of the `ERC20` token the user prefers to pay in.
    pub gas_token_address: Option<Address>,
}

/// Borsh-encoded parameters for the `begin_chain` function.
#[cfg(feature = "evm_bully")]
#[derive(BorshSerialize, BorshDeserialize)]
pub struct BeginChainArgs {
    pub chain_id: RawU256,
    pub genesis_alloc: Vec<AccountBalance>,
}

/// Borsh-encoded parameters for the `begin_block` function.
#[cfg(feature = "evm_bully")]
#[derive(BorshSerialize, BorshDeserialize)]
pub struct BeginBlockArgs {
    /// The current block's hash (for replayer use).
    pub hash: RawU256,
    /// The current block's beneficiary address.
    pub coinbase: Address,
    /// The current block's timestamp (in seconds since the Unix epoch).
    pub timestamp: RawU256,
    /// The current block's number (the genesis block is number zero).
    pub number: RawU256,
    /// The current block's difficulty.
    pub difficulty: RawU256,
    /// The current block's gas limit.
    pub gaslimit: RawU256,
}

/// Fungible token storage balance
#[derive(Default, Debug, serde::Serialize, serde::Deserialize)]
pub struct StorageBalance {
    pub total: Yocto,
    pub available: Yocto,
}

impl StorageBalance {
    #[must_use]
    pub fn to_json_bytes(&self) -> Vec<u8> {
        serde_json::to_vec(self).unwrap_or_default()
    }
}

#[derive(BorshSerialize, BorshDeserialize)]
pub struct RegisterRelayerCallArgs {
    pub address: Address,
}

pub type PausedMask = u8;

#[derive(Debug, Clone, PartialEq, Eq, BorshSerialize, BorshDeserialize)]
#[cfg_attr(feature = "impl-serde", derive(serde::Serialize, serde::Deserialize))]
pub struct PauseEthConnectorCallArgs {
    pub paused_mask: PausedMask,
}

#[derive(Debug, Clone, BorshSerialize, BorshDeserialize, PartialEq, Eq)]
pub struct PausePrecompilesCallArgs {
    pub paused_mask: u32,
}

#[derive(Debug, Clone, PartialEq, Eq, BorshSerialize, BorshDeserialize)]
#[cfg_attr(feature = "impl-serde", derive(serde::Serialize, serde::Deserialize))]
pub struct ResultLog {
    pub address: Address,
    pub topics: Vec<RawU256>,
    pub data: Vec<u8>,
}

/// The status of a transaction.
#[derive(Debug, Clone, BorshSerialize, BorshDeserialize, PartialEq, Eq)]
#[cfg_attr(feature = "impl-serde", derive(serde::Serialize, serde::Deserialize))]
pub enum TransactionStatus {
    Succeed(Vec<u8>),
    Revert(Vec<u8>),
    OutOfGas,
    OutOfFund,
    OutOfOffset,
    CallTooDeep,
}

impl TransactionStatus {
    #[must_use]
    pub const fn is_ok(&self) -> bool {
        matches!(*self, Self::Succeed(_))
    }

    #[must_use]
    pub const fn is_revert(&self) -> bool {
        matches!(*self, Self::Revert(_))
    }

    #[must_use]
    pub fn is_fail(&self) -> bool {
        *self == Self::OutOfGas
            || *self == Self::OutOfFund
            || *self == Self::OutOfOffset
            || *self == Self::CallTooDeep
    }
}

impl AsRef<[u8]> for TransactionStatus {
    fn as_ref(&self) -> &[u8] {
        match self {
            Self::Succeed(_) => b"SUCCESS",
            Self::Revert(_) => errors::ERR_REVERT,
            Self::OutOfFund => errors::ERR_OUT_OF_FUNDS,
            Self::OutOfGas => errors::ERR_OUT_OF_GAS,
            Self::OutOfOffset => errors::ERR_OUT_OF_OFFSET,
            Self::CallTooDeep => errors::ERR_CALL_TOO_DEEP,
        }
    }
}

/// Borsh-encoded parameters for the `call`, `call_with_args`, `deploy_code`,
/// and `deploy_with_input` methods.
#[derive(Debug, Clone, PartialEq, Eq, BorshSerialize, BorshDeserialize)]
#[cfg_attr(feature = "impl-serde", derive(serde::Serialize, serde::Deserialize))]
pub struct SubmitResult {
    version: u8,
    pub status: TransactionStatus,
    pub gas_used: u64,
    pub logs: Vec<ResultLog>,
}

impl SubmitResult {
    /// Must be incremented when making breaking changes to the `SubmitResult` ABI.
    /// The current value of 7 is chosen because previously a `TransactionStatus` object
    /// was first in the serialization, which is an enum with less than 7 variants.
    /// Therefore, no previous `SubmitResult` would have began with a leading 7 byte,
    /// and this can be used to distinguish the new ABI (with version byte) from the old.
    const VERSION: u8 = 7;

    #[must_use]
    pub fn new(status: TransactionStatus, gas_used: u64, logs: Vec<ResultLog>) -> Self {
        Self {
            version: Self::VERSION,
            status,
            gas_used,
            logs,
        }
    }
}

/// Borsh-encoded parameters for the engine `call` function.
#[derive(BorshSerialize, BorshDeserialize, Debug, PartialEq, Eq, Clone)]
pub struct FunctionCallArgsV2 {
    pub contract: Address,
    /// Wei compatible Borsh-encoded value field to attach an ETH balance to the transaction
    pub value: WeiU256,
    pub input: Vec<u8>,
}

/// Legacy Borsh-encoded parameters for the engine `call` function, to provide backward type compatibility
#[derive(BorshSerialize, BorshDeserialize, Debug, PartialEq, Eq, Clone)]
pub struct FunctionCallArgsV1 {
    pub contract: Address,
    pub input: Vec<u8>,
}

/// Deserialized values from bytes to current or legacy Borsh-encoded parameters
/// for passing to the engine `call` function, and to provide backward type compatibility
#[derive(BorshSerialize, BorshDeserialize, Debug, PartialEq, Eq, Clone)]
pub enum CallArgs {
    V2(FunctionCallArgsV2),
    V1(FunctionCallArgsV1),
}

impl CallArgs {
    #[must_use]
    pub fn deserialize(bytes: &[u8]) -> Option<Self> {
        Self::try_from_slice(bytes).map_or_else(
            |_| {
                FunctionCallArgsV1::try_from_slice(bytes)
                    .map_or(None, |value| Some(Self::V1(value)))
            },
            Some,
        )
    }
}

/// Borsh-encoded parameters for the `view` function.
#[derive(BorshSerialize, BorshDeserialize, Debug, Eq, PartialEq)]
pub struct ViewCallArgs {
    pub sender: Address,
    pub address: Address,
    pub amount: RawU256,
    pub input: Vec<u8>,
}

/// Borsh-encoded parameters for `deploy_erc20_token` function.
#[derive(BorshSerialize, BorshDeserialize, Debug, Eq, PartialEq, Clone)]
pub struct DeployErc20TokenArgs {
    pub nep141: AccountId,
}

/// Borsh-encoded parameters for `get_erc20_from_nep141` function.
pub type GetErc20FromNep141CallArgs = DeployErc20TokenArgs;

/// Borsh-encoded parameters for the `get_storage_at` function.
#[derive(BorshSerialize, BorshDeserialize)]
pub struct GetStorageAtArgs {
    pub address: Address,
    pub key: RawH256,
}

<<<<<<< HEAD
#[derive(Debug, Clone, PartialEq, Eq, BorshSerialize, BorshDeserialize, Serialize, Deserialize)]
pub struct StorageUnregisterArgs {
    pub force: bool,
}

pub fn parse_json_args<'de, T: Deserialize<'de>>(
    bytes: &'de [u8],
) -> Result<T, errors::ParseArgsError> {
    serde_json::from_slice(bytes).map_err(Into::into)
=======
/// Parameters for setting relayer keys manager.
#[derive(Debug, Clone, Eq, PartialEq, BorshSerialize, BorshDeserialize, Serialize, Deserialize)]
pub struct RelayerKeyManagerArgs {
    pub key_manager: Option<AccountId>,
}

/// Parameters for adding or removing relayer function all keys.
#[derive(Debug, Clone, Eq, PartialEq, BorshSerialize, BorshDeserialize, Serialize, Deserialize)]
pub struct RelayerKeyArgs {
    pub public_key: PublicKey,
>>>>>>> 8202d6e5
}

pub mod errors {
    use crate::{account_id::ParseAccountError, String, ToString};

    pub const ERR_REVERT: &[u8; 10] = b"ERR_REVERT";
    pub const ERR_NOT_ALLOWED: &[u8; 15] = b"ERR_NOT_ALLOWED";
    pub const ERR_OUT_OF_FUNDS: &[u8; 16] = b"ERR_OUT_OF_FUNDS";
    pub const ERR_CALL_TOO_DEEP: &[u8; 17] = b"ERR_CALL_TOO_DEEP";
    pub const ERR_OUT_OF_OFFSET: &[u8; 17] = b"ERR_OUT_OF_OFFSET";
    pub const ERR_OUT_OF_GAS: &[u8; 14] = b"ERR_OUT_OF_GAS";

    #[derive(Debug)]
    pub enum ParseArgsError {
        Json(String),
        InvalidAccount(ParseAccountError),
    }

    impl From<serde_json::Error> for ParseArgsError {
        fn from(e: serde_json::Error) -> Self {
            Self::Json(e.to_string())
        }
    }

    impl From<ParseAccountError> for ParseArgsError {
        fn from(e: ParseAccountError) -> Self {
            Self::InvalidAccount(e)
        }
    }

    impl AsRef<[u8]> for ParseArgsError {
        fn as_ref(&self) -> &[u8] {
            match self {
                Self::Json(e) => e.as_bytes(),
                Self::InvalidAccount(e) => e.as_ref(),
            }
        }
    }
}

#[cfg(test)]
mod tests {
    use super::*;

    #[test]
    fn test_view_call_fail() {
        let bytes = [0; 71];
        let _args = ViewCallArgs::try_from_slice(&bytes).unwrap_err();
    }

    #[test]
    fn test_roundtrip_view_call() {
        let x = ViewCallArgs {
            sender: Address::from_array([1; 20]),
            address: Address::from_array([2; 20]),
            amount: [3; 32],
            input: vec![1, 2, 3],
        };
        let bytes = x.try_to_vec().unwrap();
        let res = ViewCallArgs::try_from_slice(&bytes).unwrap();
        assert_eq!(x, res);
    }

    #[test]
    fn test_call_args_deserialize() {
        let new_input = FunctionCallArgsV2 {
            contract: Address::from_array([0u8; 20]),
            value: WeiU256::default(),
            input: Vec::new(),
        };
        let legacy_input = FunctionCallArgsV1 {
            contract: Address::from_array([0u8; 20]),
            input: Vec::new(),
        };

        // Parsing bytes in a new input format - data structures (wrapped into call args enum) with new arguments,
        // made for flexibility and extensibility.

        // Using new input format (wrapped into call args enum) and data structure with new argument (`value` field).
        let input_bytes = CallArgs::V2(new_input.clone()).try_to_vec().unwrap();
        let parsed_data = CallArgs::deserialize(&input_bytes);
        assert_eq!(parsed_data, Some(CallArgs::V2(new_input.clone())));

        // Using new input format (wrapped into call args enum) and old data structure with legacy arguments,
        // this is allowed for compatibility reason.
        let input_bytes = CallArgs::V1(legacy_input.clone()).try_to_vec().unwrap();
        let parsed_data = CallArgs::deserialize(&input_bytes);
        assert_eq!(parsed_data, Some(CallArgs::V1(legacy_input.clone())));

        // Parsing bytes in an old input format - raw data structure (not wrapped into call args enum) with legacy arguments,
        // made for backward compatibility.

        // Using old input format (not wrapped into call args enum) - raw data structure with legacy arguments.
        let input_bytes = legacy_input.try_to_vec().unwrap();
        let parsed_data = CallArgs::deserialize(&input_bytes);
        assert_eq!(parsed_data, Some(CallArgs::V1(legacy_input)));

        // Using old input format (not wrapped into call args enum) - raw data structure with new argument (`value` field).
        // Data structures with new arguments allowed only in new input format for future extensibility reason.
        // Raw data structure (old input format) allowed only with legacy arguments for backward compatibility reason.
        // Unrecognized input should be handled and result as an exception in a call site.
        let input_bytes = new_input.try_to_vec().unwrap();
        let parsed_data = CallArgs::deserialize(&input_bytes);
        assert_eq!(parsed_data, None);
    }

    #[test]
    fn test_deserialize_relayer_key_args() {
        let json = r#"{"public_key": "ed25519:DcA2MzgpJbrUATQLLceocVckhhAqrkingax4oJ9kZ847"}"#;
        let public_key: PublicKey = "ed25519:DcA2MzgpJbrUATQLLceocVckhhAqrkingax4oJ9kZ847"
            .parse()
            .unwrap();
        let args = serde_json::from_str::<RelayerKeyArgs>(json).unwrap();

        assert_eq!(args.public_key, public_key);
    }
}<|MERGE_RESOLUTION|>--- conflicted
+++ resolved
@@ -302,7 +302,6 @@
     pub key: RawH256,
 }
 
-<<<<<<< HEAD
 #[derive(Debug, Clone, PartialEq, Eq, BorshSerialize, BorshDeserialize, Serialize, Deserialize)]
 pub struct StorageUnregisterArgs {
     pub force: bool,
@@ -312,7 +311,8 @@
     bytes: &'de [u8],
 ) -> Result<T, errors::ParseArgsError> {
     serde_json::from_slice(bytes).map_err(Into::into)
-=======
+}
+
 /// Parameters for setting relayer keys manager.
 #[derive(Debug, Clone, Eq, PartialEq, BorshSerialize, BorshDeserialize, Serialize, Deserialize)]
 pub struct RelayerKeyManagerArgs {
@@ -323,7 +323,6 @@
 #[derive(Debug, Clone, Eq, PartialEq, BorshSerialize, BorshDeserialize, Serialize, Deserialize)]
 pub struct RelayerKeyArgs {
     pub public_key: PublicKey,
->>>>>>> 8202d6e5
 }
 
 pub mod errors {
