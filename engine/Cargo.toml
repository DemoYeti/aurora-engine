[package]
name = "aurora-engine"
version = "2.9.2"
authors.workspace = true
edition.workspace = true
homepage.workspace = true
repository.workspace = true
license.workspace = true
readme.workspace = true
publish.workspace = true
autobenches = false

[lib]
crate-type = ["cdylib", "rlib"]

[dependencies]
aurora-engine-modexp.workspace = true
aurora-engine-precompiles.workspace = true
aurora-engine-transactions.workspace = true
aurora-engine-types.workspace = true
aurora-engine-sdk.workspace = true
bitflags.workspace = true
ethabi.workspace = true
evm.workspace = true
hex.workspace = true
rlp.workspace = true
serde.workspace = true
serde_json.workspace = true

[target.'cfg(target_arch = "wasm32")'.dependencies]
wee_alloc.workspace = true

[dev-dependencies]
<<<<<<< HEAD
aurora-engine-test-doubles = { path = "../engine-test-doubles" }
test-case = "3"
digest = "0.10"
=======
aurora-engine-test-doubles.workspace = true
digest.workspace = true
test-case.workspace = true
>>>>>>> 8202d6e5

[features]
default = ["std"]
std = ["aurora-engine-types/std", "aurora-engine-sdk/std", "aurora-engine-precompiles/std", "aurora-engine-transactions/std", "ethabi/std", "evm/std", "hex/std", "rlp/std", "serde/std", "serde_json/std"]
contract = ["aurora-engine-sdk/contract", "aurora-engine-precompiles/contract"]
borsh-compat = ["aurora-engine-types/borsh-compat", "aurora-engine-sdk/borsh-compat", "aurora-engine-precompiles/borsh-compat"]
evm_bully = []
log = ["aurora-engine-sdk/log", "aurora-engine-precompiles/log"]
tracing = ["evm/tracing"]
error_refund = ["aurora-engine-precompiles/error_refund"]
integration-test = ["log"]
all-promise-actions = ["aurora-engine-sdk/all-promise-actions"]
mainnet = ["contract", "log", "aurora-engine-sdk/mainnet"]
testnet = ["contract", "log", "aurora-engine-sdk/testnet"]
impl-serde = ["aurora-engine-types/impl-serde", "aurora-engine-transactions/impl-serde", "evm/with-serde"]<|MERGE_RESOLUTION|>--- conflicted
+++ resolved
@@ -31,15 +31,9 @@
 wee_alloc.workspace = true
 
 [dev-dependencies]
-<<<<<<< HEAD
-aurora-engine-test-doubles = { path = "../engine-test-doubles" }
-test-case = "3"
-digest = "0.10"
-=======
 aurora-engine-test-doubles.workspace = true
 digest.workspace = true
 test-case.workspace = true
->>>>>>> 8202d6e5
 
 [features]
 default = ["std"]
