use crate::accounting;
use crate::connector::EthConnectorContract;
use crate::gas_token::GasToken;
use crate::map::BijectionMap;
use crate::parameters::{CallArgs, NEP141FtOnTransferArgs, ResultLog, SubmitResult, ViewCallArgs};
use crate::parameters::{DeployErc20TokenArgs, NewCallArgs, TransactionStatus};
use crate::pausables::{
    EngineAuthorizer, EnginePrecompilesPauser, PausedPrecompilesChecker, PrecompileFlags,
};
use crate::prelude::parameters::RefundCallArgs;
use crate::prelude::precompiles::{self, Precompiles};
use crate::prelude::transactions::{EthTransactionKind, NormalizedEthTransaction};
use crate::prelude::{
    address_to_key, bytes_to_key, sdk, storage_to_key, u256_to_arr, vec, AccountId, Address,
    BTreeMap, BorshDeserialize, BorshSerialize, KeyPrefix, PromiseArgs, PromiseCreateArgs,
    ToString, Vec, Wei, Yocto, ERC20_MINT_SELECTOR, H160, H256, U256,
};
use crate::{errors, gas_token};
use aurora_engine_precompiles::{Precompile, PrecompileConstructorContext};
use aurora_engine_sdk::caching::FullCache;
use aurora_engine_sdk::env::Env;
use aurora_engine_sdk::io::{StorageIntermediate, IO};
use aurora_engine_sdk::promise::{PromiseHandler, PromiseId, ReadOnlyPromiseHandler};
use aurora_engine_types::types::EthGas;
use core::cell::RefCell;
use core::iter::once;
use core::mem;
use evm::backend::{Apply, ApplyBackend, Backend, Basic, Log};
use evm::{executor, Context};
use evm::{Config, CreateScheme, ExitError, ExitFatal, ExitReason};

/// Used as the first byte in the concatenation of data used to compute the blockhash.
/// Could be useful in the future as a version byte, or to distinguish different types of blocks.
const BLOCK_HASH_PREFIX: u8 = 0;
const BLOCK_HASH_PREFIX_SIZE: usize = 1;
const BLOCK_HEIGHT_SIZE: usize = 8;
const CHAIN_ID_SIZE: usize = 32;

#[cfg(not(feature = "contract"))]
/// Block height where the bug fix for parsing transactions to the zero address
/// is deployed. The current value is only approximate; will be updated once the
/// fix is actually deployed.
pub const ZERO_ADDRESS_FIX_HEIGHT: u64 = 61200152;

pub fn current_address(current_account_id: &AccountId) -> Address {
    aurora_engine_sdk::types::near_account_to_evm_address(current_account_id.as_bytes())
}

macro_rules! unwrap_res_or_finish {
    ($e:expr, $output:expr, $io:expr) => {
        match $e {
            Ok(v) => v,
            Err(_e) => {
                #[cfg(feature = "log")]
                sdk::log(crate::prelude::format!("{:?}", _e).as_str());
                $io.return_output($output);
                return;
            }
        }
    };
}

macro_rules! assert_or_finish {
    ($e:expr, $output:expr, $io:expr) => {
        if !$e {
            $io.return_output($output);
            return;
        }
    };
}

#[derive(Debug, Clone, Eq, PartialEq)]
#[cfg_attr(feature = "serde", derive(serde::Serialize))]
pub struct EngineError {
    pub kind: EngineErrorKind,
    pub gas_used: u64,
}

impl From<EngineErrorKind> for EngineError {
    fn from(kind: EngineErrorKind) -> Self {
        Self { kind, gas_used: 0 }
    }
}

impl AsRef<[u8]> for EngineError {
    fn as_ref(&self) -> &[u8] {
        self.kind.as_bytes()
    }
}

/// Errors with the EVM engine.
#[derive(Debug, Clone, Eq, PartialEq)]
#[cfg_attr(feature = "serde", derive(serde::Serialize))]
pub enum EngineErrorKind {
    /// Normal EVM errors.
    EvmError(ExitError),
    /// Fatal EVM errors.
    EvmFatal(ExitFatal),
    /// Incorrect nonce.
    IncorrectNonce,
    FailedTransactionParse(crate::prelude::transactions::Error),
    InvalidChainId,
    InvalidSignature,
    IntrinsicGasNotMet,
    MaxPriorityGasFeeTooLarge,
    GasPayment(GasPaymentError),
    GasOverflow,
}

impl EngineErrorKind {
    pub fn with_gas_used(self, gas_used: u64) -> EngineError {
        EngineError {
            kind: self,
            gas_used,
        }
    }

    pub fn as_bytes(&self) -> &[u8] {
        use EngineErrorKind::*;
        match self {
            EvmError(ExitError::StackUnderflow) => errors::ERR_STACK_UNDERFLOW,
            EvmError(ExitError::StackOverflow) => errors::ERR_STACK_OVERFLOW,
            EvmError(ExitError::InvalidJump) => errors::ERR_INVALID_JUMP,
            EvmError(ExitError::InvalidRange) => errors::ERR_INVALID_RANGE,
            EvmError(ExitError::DesignatedInvalid) => errors::ERR_DESIGNATED_INVALID,
            EvmError(ExitError::CallTooDeep) => errors::ERR_CALL_TOO_DEEP,
            EvmError(ExitError::CreateCollision) => errors::ERR_CREATE_COLLISION,
            EvmError(ExitError::CreateContractLimit) => errors::ERR_CREATE_CONTRACT_LIMIT,
            EvmError(ExitError::OutOfOffset) => errors::ERR_OUT_OF_OFFSET,
            EvmError(ExitError::OutOfGas) => errors::ERR_OUT_OF_GAS,
            EvmError(ExitError::OutOfFund) => errors::ERR_OUT_OF_FUND,
            EvmError(ExitError::Other(m)) => m.as_bytes(),
            EvmError(_) => unreachable!(), // unused misc
            EvmFatal(ExitFatal::NotSupported) => errors::ERR_NOT_SUPPORTED,
            EvmFatal(ExitFatal::UnhandledInterrupt) => errors::ERR_UNHANDLED_INTERRUPT,
            EvmFatal(ExitFatal::Other(m)) => m.as_bytes(),
            EvmFatal(_) => unreachable!(), // unused misc
            IncorrectNonce => errors::ERR_INCORRECT_NONCE,
            FailedTransactionParse(e) => e.as_ref(),
            InvalidChainId => errors::ERR_INVALID_CHAIN_ID,
            InvalidSignature => errors::ERR_INVALID_ECDSA_SIGNATURE,
            IntrinsicGasNotMet => errors::ERR_INTRINSIC_GAS,
            MaxPriorityGasFeeTooLarge => errors::ERR_MAX_PRIORITY_FEE_GREATER,
            GasPayment(e) => e.as_ref(),
            GasOverflow => errors::ERR_GAS_OVERFLOW,
        }
    }
}

impl AsRef<[u8]> for EngineErrorKind {
    fn as_ref(&self) -> &[u8] {
        self.as_bytes()
    }
}

impl From<ExitError> for EngineErrorKind {
    fn from(e: ExitError) -> Self {
        EngineErrorKind::EvmError(e)
    }
}

impl From<ExitFatal> for EngineErrorKind {
    fn from(e: ExitFatal) -> Self {
        EngineErrorKind::EvmFatal(e)
    }
}

/// An engine result.
pub type EngineResult<T> = Result<T, EngineError>;

trait ExitIntoResult {
    /// Checks if the EVM exit is ok or an error.
    fn into_result(self, data: Vec<u8>) -> Result<TransactionStatus, EngineErrorKind>;
}

impl ExitIntoResult for ExitReason {
    fn into_result(self, data: Vec<u8>) -> Result<TransactionStatus, EngineErrorKind> {
        use ExitReason::*;
        match self {
            Succeed(_) => Ok(TransactionStatus::Succeed(data)),
            Revert(_) => Ok(TransactionStatus::Revert(data)),
            Error(ExitError::OutOfOffset) => Ok(TransactionStatus::OutOfOffset),
            Error(ExitError::OutOfFund) => Ok(TransactionStatus::OutOfFund),
            Error(ExitError::OutOfGas) => Ok(TransactionStatus::OutOfGas),
            Error(e) => Err(e.into()),
            Fatal(e) => Err(e.into()),
        }
    }
}

#[derive(Debug, Clone, Eq, PartialEq)]
#[cfg_attr(feature = "serde", derive(serde::Serialize, serde::Deserialize))]
pub struct BalanceOverflow;

impl AsRef<[u8]> for BalanceOverflow {
    fn as_ref(&self) -> &[u8] {
        errors::ERR_BALANCE_OVERFLOW
    }
}

/// Errors resulting from trying to pay for gas
#[derive(Debug, Clone, Eq, PartialEq)]
#[cfg_attr(feature = "serde", derive(serde::Serialize, serde::Deserialize))]
pub enum GasPaymentError {
    /// Overflow adding ETH to an account balance (should never happen)
    BalanceOverflow(BalanceOverflow),
    /// Overflow in gas * gas_price calculation
    EthAmountOverflow,
    /// Not enough balance for account to cover the gas cost
    OutOfFund,
}

impl AsRef<[u8]> for GasPaymentError {
    fn as_ref(&self) -> &[u8] {
        match self {
            Self::BalanceOverflow(overflow) => overflow.as_ref(),
            Self::EthAmountOverflow => errors::ERR_GAS_ETH_AMOUNT_OVERFLOW,
            Self::OutOfFund => errors::ERR_OUT_OF_FUND,
        }
    }
}

impl From<BalanceOverflow> for GasPaymentError {
    fn from(overflow: BalanceOverflow) -> Self {
        Self::BalanceOverflow(overflow)
    }
}

#[derive(Debug)]
pub enum DeployErc20Error {
    State(EngineStateError),
    Failed(TransactionStatus),
    Engine(EngineError),
    Register(RegisterTokenError),
}

impl AsRef<[u8]> for DeployErc20Error {
    fn as_ref(&self) -> &[u8] {
        match self {
            Self::State(e) => e.as_ref(),
            Self::Failed(e) => e.as_ref(),
            Self::Engine(e) => e.as_ref(),
            Self::Register(e) => e.as_ref(),
        }
    }
}

pub struct ERC20Address(pub Address);

impl AsRef<[u8]> for ERC20Address {
    fn as_ref(&self) -> &[u8] {
        self.0.as_bytes()
    }
}

impl TryFrom<Vec<u8>> for ERC20Address {
    type Error = AddressParseError;

    fn try_from(bytes: Vec<u8>) -> Result<Self, Self::Error> {
        if bytes.len() == 20 {
            Ok(Self(
                Address::try_from_slice(&bytes).map_err(|_| AddressParseError)?,
            ))
        } else {
            Err(AddressParseError)
        }
    }
}

pub struct AddressParseError;

impl AsRef<[u8]> for AddressParseError {
    fn as_ref(&self) -> &[u8] {
        errors::ERR_PARSE_ADDRESS
    }
}

pub struct NEP141Account(pub AccountId);

impl AsRef<[u8]> for NEP141Account {
    fn as_ref(&self) -> &[u8] {
        self.0.as_bytes()
    }
}

impl TryFrom<Vec<u8>> for NEP141Account {
    type Error = aurora_engine_types::account_id::ParseAccountError;

    fn try_from(bytes: Vec<u8>) -> Result<Self, Self::Error> {
        AccountId::try_from(bytes).map(Self)
    }
}

pub const ERR_INVALID_NEP141_ACCOUNT_ID: &str = "ERR_INVALID_NEP141_ACCOUNT_ID";

#[derive(Debug)]
pub enum GetErc20FromNep141Error {
    InvalidNep141AccountId,
    Nep141NotFound,
}

impl GetErc20FromNep141Error {
    pub fn to_str(&self) -> &str {
        match self {
            Self::InvalidNep141AccountId => ERR_INVALID_NEP141_ACCOUNT_ID,
            Self::Nep141NotFound => "ERR_NEP141_NOT_FOUND",
        }
    }
}

impl AsRef<[u8]> for GetErc20FromNep141Error {
    fn as_ref(&self) -> &[u8] {
        self.to_str().as_bytes()
    }
}

#[derive(Debug)]
pub enum RegisterTokenError {
    InvalidNep141AccountId,
    TokenAlreadyRegistered,
}

impl RegisterTokenError {
    pub fn to_str(&self) -> &str {
        match self {
            Self::InvalidNep141AccountId => ERR_INVALID_NEP141_ACCOUNT_ID,
            Self::TokenAlreadyRegistered => "ERR_NEP141_TOKEN_ALREADY_REGISTERED",
        }
    }
}

impl AsRef<[u8]> for RegisterTokenError {
    fn as_ref(&self) -> &[u8] {
        self.to_str().as_bytes()
    }
}

#[derive(Debug)]
pub enum EngineStateError {
    NotFound,
    DeserializationFailed,
}

impl AsRef<[u8]> for EngineStateError {
    fn as_ref(&self) -> &[u8] {
        match self {
            Self::NotFound => errors::ERR_STATE_NOT_FOUND,
            Self::DeserializationFailed => errors::ERR_STATE_CORRUPTED,
        }
    }
}

pub struct StackExecutorParams<'a, I, E, H> {
    precompiles: Precompiles<'a, I, E, H>,
    gas_limit: u64,
}

impl<'env, I: IO + Copy, E: Env, H: ReadOnlyPromiseHandler> StackExecutorParams<'env, I, E, H> {
    fn new(gas_limit: u64, precompiles: Precompiles<'env, I, E, H>) -> Self {
        Self {
            precompiles,
            gas_limit,
        }
    }

    fn make_executor<'a>(
        &'a self,
        engine: &'a Engine<'env, I, E>,
    ) -> executor::stack::StackExecutor<
        'static,
        'a,
        executor::stack::MemoryStackState<Engine<'env, I, E>>,
        Precompiles<'env, I, E, H>,
    > {
        let metadata = executor::stack::StackSubstateMetadata::new(self.gas_limit, CONFIG);
        let state = executor::stack::MemoryStackState::new(metadata, engine);
        executor::stack::StackExecutor::new_with_precompiles(state, CONFIG, &self.precompiles)
    }
}

#[derive(Debug, Default, PartialEq, Eq)]
pub struct GasPaymentResult {
    pub prepaid_amount: Wei,
    pub effective_gas_price: U256,
    pub priority_fee_per_gas: U256,
}

/// Engine internal state, mostly configuration.
/// Should not contain anything large or enumerable.
#[derive(BorshSerialize, BorshDeserialize, Default, Clone, PartialEq, Eq, Debug)]
pub struct EngineState {
    /// Chain id, according to the EIP-155 / ethereum-lists spec.
    pub chain_id: [u8; 32],
    /// Account which can upgrade this contract.
    /// Use empty to disable updatability.
    pub owner_id: AccountId,
    /// Account of the bridge prover.
    /// Use empty to not use base token as bridged asset.
    pub bridge_prover_id: AccountId,
    /// How many blocks after staging upgrade can deploy it.
    pub upgrade_delay_blocks: u64,
}

impl From<NewCallArgs> for EngineState {
    fn from(args: NewCallArgs) -> Self {
        EngineState {
            chain_id: args.chain_id,
            owner_id: args.owner_id,
            bridge_prover_id: args.bridge_prover_id,
            upgrade_delay_blocks: args.upgrade_delay_blocks,
        }
    }
}

pub struct Engine<'env, I: IO, E: Env> {
    state: EngineState,
    origin: Address,
    gas_price: U256,
    current_account_id: AccountId,
    io: I,
    env: &'env E,
    generation_cache: RefCell<BTreeMap<Address, u32>>,
    account_info_cache: RefCell<FullCache<Address, Basic>>,
    contract_code_cache: RefCell<FullCache<Address, Vec<u8>>>,
    contract_storage_cache: RefCell<FullCache<(Address, H256), H256>>,
}

pub(crate) const CONFIG: &Config = &Config::london();

/// Key for storing the state of the engine.
const STATE_KEY: &[u8; 5] = b"STATE";

impl<'env, I: IO + Copy, E: Env> Engine<'env, I, E> {
    pub fn new(
        origin: Address,
        current_account_id: AccountId,
        io: I,
        env: &'env E,
    ) -> Result<Self, EngineStateError> {
        get_state(&io).map(|state| Self::new_with_state(state, origin, current_account_id, io, env))
    }

    pub fn new_with_state(
        state: EngineState,
        origin: Address,
        current_account_id: AccountId,
        io: I,
        env: &'env E,
    ) -> Self {
        Self {
            state,
            origin,
            gas_price: U256::zero(),
            current_account_id,
            io,
            env,
            generation_cache: RefCell::new(BTreeMap::new()),
            account_info_cache: RefCell::new(FullCache::default()),
            contract_code_cache: RefCell::new(FullCache::default()),
            contract_storage_cache: RefCell::new(FullCache::default()),
        }
    }

    // TODO: If we don't actually charge_gas here after changes, this should
    // be renamed.
    pub fn get_gas_payment(
        &mut self,
        sender: &Address,
        transaction: &NormalizedEthTransaction,
        gas_token: GasToken,
    ) -> Result<GasPaymentResult, GasPaymentError> {
        if transaction.max_fee_per_gas.is_zero() {
            return Ok(GasPaymentResult::default());
        }

        let priority_fee_per_gas = transaction
            .max_priority_fee_per_gas
            .min(transaction.max_fee_per_gas - self.block_base_fee_per_gas());
        let effective_gas_price = priority_fee_per_gas + self.block_base_fee_per_gas();
        let gas_limit = transaction.gas_limit;
        let prepaid_amount = gas_limit
            .checked_mul(effective_gas_price)
            .map(Wei::new)
            .ok_or(GasPaymentError::EthAmountOverflow)?;
        let current_balance = get_balance(&self.io, sender);

        match gas_token {
<<<<<<< HEAD
            GasToken::ETH => {
                if current_balance < prepaid_amount {
                    return Err(GasPaymentError::OutOfFund);
                }
            }
            GasToken::ERC20(_address) => {
=======
            GasToken::Base => {
                // TODO: Remove the set_balance as we need to just check if they can spend
                // Use new `can_transfer` function instead.
                // Also needs to be verified how it is done on geth.
                let new_balance = get_balance(&self.io, sender)
                    .checked_sub(prepaid_amount)
                    .ok_or(GasPaymentError::OutOfFund)?;

                // This part is questionable.
                set_balance(&mut self.io, sender, &new_balance);
            }
            GasToken::Erc20(_addr) => {
>>>>>>> 9dfd4f30
                // TODO: Needs SputnikVM balance check
                todo!()
            }
        }

        self.gas_price = effective_gas_price;

        Ok(GasPaymentResult {
            prepaid_amount,
            effective_gas_price,
            priority_fee_per_gas,
        })
    }

    pub fn deploy_code_with_input<P: PromiseHandler>(
        &mut self,
        input: Vec<u8>,
        handler: &mut P,
    ) -> EngineResult<SubmitResult> {
        let origin = Address::new(self.origin());
        let value = Wei::zero();
        self.deploy_code(origin, value, input, EthGas::MAX, Vec::new(), handler)
    }

    pub fn deploy_code<P: PromiseHandler>(
        &mut self,
        origin: Address,
        value: Wei,
        input: Vec<u8>,
        gas_limit: EthGas,
        access_list: Vec<(H160, Vec<H256>)>, // See EIP-2930
        handler: &mut P,
    ) -> EngineResult<SubmitResult> {
        let pause_flags = EnginePrecompilesPauser::from_io(self.io).paused();
        let precompiles = self.create_precompiles(pause_flags, handler);

        let executor_params = StackExecutorParams::new(gas_limit.as_u64(), precompiles);
        let mut executor = executor_params.make_executor(self);
        let address = executor.create_address(CreateScheme::Legacy {
            caller: origin.raw(),
        });
        let (exit_reason, return_value) = executor.transact_create(
            origin.raw(),
            value.raw(),
            input,
            gas_limit.as_u64(),
            access_list,
        );
        let result = if exit_reason.is_succeed() {
            address.0.to_vec()
        } else {
            return_value
        };

        let used_gas = executor.used_gas();
        let status = match exit_reason.into_result(result) {
            Ok(status) => status,
            Err(e) => {
                increment_nonce(&mut self.io, &origin);
                return Err(e.with_gas_used(used_gas));
            }
        };

        let (values, logs) = executor.into_state().deconstruct();
        let logs = apply_actions_from_logs(&mut self.io, handler, logs, &self.current_account_id);

        self.apply(values, Vec::<Log>::new(), true);

        Ok(SubmitResult::new(status, used_gas, logs))
    }

    /// Call the EVM contract with arguments
    pub fn call_with_args<P: PromiseHandler>(
        &mut self,
        args: CallArgs,
        handler: &mut P,
    ) -> EngineResult<SubmitResult> {
        let origin = Address::new(self.origin());
        match args {
            CallArgs::V2(call_args) => {
                let contract = call_args.contract;
                let value = call_args.value.into();
                let input = call_args.input;
                self.call(
                    &origin,
                    &contract,
                    value,
                    input,
                    EthGas::MAX,
                    Vec::new(),
                    handler,
                )
            }
            CallArgs::V1(call_args) => {
                let contract = call_args.contract;
                let value = Wei::zero();
                let input = call_args.input;
                self.call(
                    &origin,
                    &contract,
                    value,
                    input,
                    EthGas::MAX,
                    Vec::new(),
                    handler,
                )
            }
        }
    }

    #[allow(clippy::too_many_arguments)]
    pub fn call<P: PromiseHandler>(
        &mut self,
        origin: &Address,
        contract: &Address,
        value: Wei,
        input: Vec<u8>,
        gas_limit: EthGas,
        access_list: Vec<(H160, Vec<H256>)>, // See EIP-2930
        handler: &mut P,
    ) -> EngineResult<SubmitResult> {
        let pause_flags = EnginePrecompilesPauser::from_io(self.io).paused();
        let precompiles = self.create_precompiles(pause_flags, handler);

        let executor_params = StackExecutorParams::new(gas_limit.as_u64(), precompiles);
        let mut executor = executor_params.make_executor(self);
        let (exit_reason, result) = executor.transact_call(
            origin.raw(),
            contract.raw(),
            value.raw(),
            input,
            gas_limit.as_u64(),
            access_list,
        );

        let used_gas = executor.used_gas();
        let status = match exit_reason.into_result(result) {
            Ok(status) => status,
            Err(e) => {
                increment_nonce(&mut self.io, origin);
                return Err(e.with_gas_used(used_gas));
            }
        };

        let (values, logs) = executor.into_state().deconstruct();
        let logs = apply_actions_from_logs(&mut self.io, handler, logs, &self.current_account_id);

        // There is no way to return the logs to the NEAR log method as it only
        // allows a return of UTF-8 strings.
        self.apply(values, Vec::<Log>::new(), true);

        Ok(SubmitResult::new(status, used_gas, logs))
    }

    pub fn view_with_args(&self, args: ViewCallArgs) -> Result<TransactionStatus, EngineErrorKind> {
        let origin = &args.sender;
        let contract = &args.address;
        let value = U256::from_big_endian(&args.amount);
        // View calls cannot interact with promises
        let mut handler = aurora_engine_sdk::promise::Noop;
        let pause_flags = EnginePrecompilesPauser::from_io(self.io).paused();
        let precompiles = self.create_precompiles(pause_flags, &mut handler);

        let executor_params = StackExecutorParams::new(u64::MAX, precompiles);
        self.view(
            origin,
            contract,
            Wei::new(value),
            args.input,
            &executor_params,
        )
    }

    pub fn view(
        &self,
        origin: &Address,
        contract: &Address,
        value: Wei,
        input: Vec<u8>,
        executor_params: &StackExecutorParams<I, E, aurora_engine_sdk::promise::Noop>,
    ) -> Result<TransactionStatus, EngineErrorKind> {
        let mut executor = executor_params.make_executor(self);
        let (status, result) = executor.transact_call(
            origin.raw(),
            contract.raw(),
            value.raw(),
            input,
            executor_params.gas_limit,
            Vec::new(),
        );
        status.into_result(result)
    }

    fn relayer_key(account_id: &[u8]) -> Vec<u8> {
        bytes_to_key(KeyPrefix::RelayerEvmAddressMap, account_id)
    }

    pub fn register_relayer(&mut self, account_id: &[u8], evm_address: Address) {
        let key = Self::relayer_key(account_id);
        self.io.write_storage(&key, evm_address.as_bytes());
    }

    pub fn get_relayer(&self, account_id: &[u8]) -> Option<Address> {
        let key = Self::relayer_key(account_id);
        let raw_addr = self.io.read_storage(&key).map(|v| v.to_vec())?;
        Address::try_from_slice(&raw_addr[..]).ok()
    }

    pub fn register_token(
        &mut self,
        erc20_token: Address,
        nep141_token: AccountId,
    ) -> Result<(), RegisterTokenError> {
        match get_erc20_from_nep141(&self.io, &nep141_token) {
            Err(GetErc20FromNep141Error::Nep141NotFound) => (),
            Err(GetErc20FromNep141Error::InvalidNep141AccountId) => {
                return Err(RegisterTokenError::InvalidNep141AccountId);
            }
            Ok(_) => return Err(RegisterTokenError::TokenAlreadyRegistered),
        }

        let erc20_token = ERC20Address(erc20_token);
        let nep141_token = NEP141Account(nep141_token);
        nep141_erc20_map(self.io).insert(&nep141_token, &erc20_token);
        Ok(())
    }

    /// Transfers an amount from a given sender to a receiver, provided that
    /// the have enough in their balance.
    ///
    /// If the sender can send, and the receiver can receive, then the transfer
    /// will execute successfully.
    pub fn transfer<P: PromiseHandler>(
        &mut self,
        sender: Address,
        receiver: Address,
        value: Wei,
        gas_limit: EthGas,
        handler: &mut P,
    ) -> EngineResult<SubmitResult> {
        self.call(
            &sender,
            &receiver,
            value,
            Vec::new(),
            gas_limit,
            Vec::new(),
            handler,
        )
    }

    /// Mint tokens for recipient on a particular ERC20 token
    /// This function should return the amount of tokens unused,
    /// which will be always all (<amount>) if there is any problem
    /// with the input, or 0 if tokens were minted successfully.
    ///
    /// The output will be serialized as a String
    /// https://github.com/near/NEPs/discussions/146
    ///
    /// IMPORTANT: This function should not panic, otherwise it won't
    /// be possible to return the tokens to the sender.
    pub fn receive_erc20_tokens<P: PromiseHandler>(
        &mut self,
        token: &AccountId,
        args: &NEP141FtOnTransferArgs,
        current_account_id: &AccountId,
        handler: &mut P,
    ) {
        let str_amount = crate::prelude::format!("\"{}\"", args.amount);
        let output_on_fail = str_amount.as_bytes();

        // Parse message to determine recipient
        let recipient = {
            // Message format:
            //      Recipient of the transaction - 40 characters (Address in hex)
            let message = args.msg.as_bytes();
            assert_or_finish!(message.len() >= 40, output_on_fail, self.io);

            Address::new(H160(unwrap_res_or_finish!(
                hex::decode(&message[..40]).unwrap().as_slice().try_into(),
                output_on_fail,
                self.io
            )))
        };

        let erc20_token = Address::from_array(unwrap_res_or_finish!(
            unwrap_res_or_finish!(
                get_erc20_from_nep141(&self.io, token),
                output_on_fail,
                self.io
            )
            .as_slice()
            .try_into(),
            output_on_fail,
            self.io
        ));

        let erc20_admin_address = current_address(current_account_id);
        unwrap_res_or_finish!(
            self.call(
                &erc20_admin_address,
                &erc20_token,
                Wei::zero(),
                setup_receive_erc20_tokens_input(args, &recipient),
                EthGas::MAX,
                Vec::new(), // TODO: are there values we should put here?
                handler,
            )
            .and_then(|submit_result| {
                match submit_result.status {
                    TransactionStatus::Succeed(_) => Ok(()),
                    TransactionStatus::Revert(bytes) => {
                        let error_message = crate::prelude::format!(
                            "Reverted with message: {}",
                            crate::prelude::String::from_utf8_lossy(&bytes)
                        );
                        Err(EngineError {
                            kind: EngineErrorKind::EvmError(ExitError::Other(
                                crate::prelude::Cow::from(error_message),
                            )),
                            gas_used: submit_result.gas_used,
                        })
                    }
                    TransactionStatus::OutOfFund => Err(EngineError {
                        kind: EngineErrorKind::EvmError(ExitError::OutOfFund),
                        gas_used: submit_result.gas_used,
                    }),
                    TransactionStatus::OutOfOffset => Err(EngineError {
                        kind: EngineErrorKind::EvmError(ExitError::OutOfOffset),
                        gas_used: submit_result.gas_used,
                    }),
                    TransactionStatus::OutOfGas => Err(EngineError {
                        kind: EngineErrorKind::EvmError(ExitError::OutOfGas),
                        gas_used: submit_result.gas_used,
                    }),
                    TransactionStatus::CallTooDeep => Err(EngineError {
                        kind: EngineErrorKind::EvmError(ExitError::CallTooDeep),
                        gas_used: submit_result.gas_used,
                    }),
                }
            }),
            output_on_fail,
            self.io
        );

        // TODO(marX)
        // Everything succeed so return "0"
        self.io.return_output(b"\"0\"");
    }

    fn create_precompiles<P: PromiseHandler>(
        &self,
        pause_flags: PrecompileFlags,
        handler: &mut P,
    ) -> Precompiles<'env, I, E, P::ReadOnly> {
        let current_account_id = self.current_account_id.clone();
        let random_seed = self.env.random_seed();
        let io = self.io;
        let env = self.env;
        let ro_promise_handler = handler.read_only();

        let precompiles = if cfg!(all(feature = "mainnet", not(feature = "integration-test"))) {
            let mut tmp = Precompiles::new_london(PrecompileConstructorContext {
                current_account_id,
                random_seed,
                io,
                env,
                promise_handler: ro_promise_handler,
            });
            // Cross contract calls are not enabled on mainnet yet.
            tmp.all_precompiles
                .remove(&precompiles::xcc::cross_contract_call::ADDRESS);
            tmp
        } else {
            Precompiles::new_london(PrecompileConstructorContext {
                current_account_id,
                random_seed,
                io,
                env,
                promise_handler: ro_promise_handler,
            })
        };

        Self::apply_pause_flags_to_precompiles(precompiles, pause_flags)
    }

    fn apply_pause_flags_to_precompiles<H: ReadOnlyPromiseHandler>(
        precompiles: Precompiles<'env, I, E, H>,
        pause_flags: PrecompileFlags,
    ) -> Precompiles<'env, I, E, H> {
        Precompiles {
            paused_precompiles: precompiles
                .all_precompiles
                .keys()
                .filter(|address| pause_flags.is_paused_by_address(address))
                .copied()
                .collect(),
            all_precompiles: precompiles.all_precompiles,
        }
    }
}

pub fn submit<I: IO + Copy, E: Env, P: PromiseHandler>(
    mut io: I,
    env: &E,
    transaction_bytes: &[u8],
    state: EngineState,
    current_account_id: AccountId,
    relayer_address: Address,
    handler: &mut P,
) -> EngineResult<SubmitResult> {
    #[cfg(feature = "contract")]
    let transaction = NormalizedEthTransaction::try_from(
        EthTransactionKind::try_from(transaction_bytes)
            .map_err(EngineErrorKind::FailedTransactionParse)?,
    )
    .map_err(|_e| EngineErrorKind::InvalidSignature)?;

    #[cfg(not(feature = "contract"))]
    // The standalone engine must use the backwards compatible parser to reproduce the NEAR state,
    // but the contract itself does not need to make such checks because it never executes historical
    // transactions.
    let transaction: NormalizedEthTransaction = {
        let adapter =
            aurora_engine_transactions::backwards_compatibility::EthTransactionKindAdapter::new(
                ZERO_ADDRESS_FIX_HEIGHT,
            );
        let block_height = env.block_height();
        let tx: EthTransactionKind = adapter
            .try_parse_bytes(transaction_bytes, block_height)
            .map_err(EngineErrorKind::FailedTransactionParse)?;
        tx.try_into()
            .map_err(|_e| EngineErrorKind::InvalidSignature)?
    };

    // Validate the chain ID, if provided inside the signature:
    if let Some(chain_id) = transaction.chain_id {
        if U256::from(chain_id) != U256::from(state.chain_id) {
            return Err(EngineErrorKind::InvalidChainId.into());
        }
    }

    // Retrieve the signer of the transaction:
    let sender = transaction.address;

    sdk::log!("signer_address {:?}", sender);

    check_nonce(&io, &sender, &transaction.nonce)?;

    // Check intrinsic gas is covered by transaction gas limit
    match transaction.intrinsic_gas(CONFIG) {
        Err(_e) => {
            return Err(EngineErrorKind::GasOverflow.into());
        }
        Ok(intrinsic_gas) => {
            if transaction.gas_limit < intrinsic_gas.into() {
                return Err(EngineErrorKind::IntrinsicGasNotMet.into());
            }
        }
    }

    if transaction.max_priority_fee_per_gas > transaction.max_fee_per_gas {
        return Err(EngineErrorKind::MaxPriorityGasFeeTooLarge.into());
    }

    let mut engine = Engine::new_with_state(state, sender, current_account_id, io, env);
    // TODO: Have GasToken derived from storage.
<<<<<<< HEAD
    let prepaid_amount = match engine.get_gas_payment(&sender, &transaction, GasToken::ETH) {
=======
    let prepaid_amount = match engine.charge_gas(&sender, &transaction, GasToken::Base) {
>>>>>>> 9dfd4f30
        Ok(gas_result) => gas_result,
        Err(GasPaymentError::OutOfFund) => {
            let result = SubmitResult::new(TransactionStatus::OutOfFund, 0, vec![]);
            return Ok(result);
        }
        Err(err) => {
            return Err(EngineErrorKind::GasPayment(err).into());
        }
    };
    let gas_limit: EthGas = {
        let gas_limit: u64 = transaction
            .gas_limit
            .try_into()
            .map_err(|_| EngineErrorKind::GasOverflow)?;
        EthGas::new(gas_limit)
    };
    let access_list = transaction
        .access_list
        .into_iter()
        .map(|a| (a.address, a.storage_keys))
        .collect();
    let result = if let Some(receiver) = transaction.to {
        // We are making this precompile here special for now as we want to
        // ensure that it can only be directly called. This may change in the
        // future after careful research and consideration. For example, we are
        // not sure if there are consequences in changing the gas during the
        // execution of the transaction.
        if receiver == precompiles::set_gas_token::SET_GAS_TOKEN_ADDRESS {
            let set_gas_token = precompiles::set_gas_token::SetGasToken;
            let context = Context {
                address: receiver.raw(),
                caller: transaction.address.raw(),
                apparent_value: Default::default(),
            };
            match set_gas_token.run(&transaction.data, Some(gas_limit), &context, false) {
                Ok(v) => {
                    let tx_status = TransactionStatus::Succeed(vec![]);
                    let mut result_logs = Vec::new();
                    for log in v.logs {
                        result_logs.push(log.into());
                    }
                    Ok(SubmitResult::new(tx_status, v.cost.as_u64(), result_logs))
                }
                Err(e) => Err(EngineError::from(EngineErrorKind::EvmError(e))),
            }
        } else {
            engine.call(
                &sender,
                &receiver,
                transaction.value,
                transaction.data,
                gas_limit,
                access_list,
                handler,
            )
            // TODO: charge for storage
        }
    } else {
        // Execute a contract deployment:
        engine.deploy_code(
            sender,
            transaction.value,
            transaction.data,
            gas_limit,
            access_list,
            handler,
        )
        // TODO: charge for storage
    };

    // Give refund
    let gas_used = match &result {
        Ok(submit_result) => submit_result.gas_used,
        Err(engine_err) => engine_err.gas_used,
    };
    charge_gas(&mut io, &sender, gas_used, prepaid_amount, &relayer_address).map_err(|e| {
        EngineError {
            gas_used,
            kind: EngineErrorKind::GasPayment(e),
        }
    })?;

    // return result to user
    result
}

pub fn setup_refund_on_error_input(amount: U256, refund_address: Address) -> Vec<u8> {
    let selector = ERC20_MINT_SELECTOR;
    let mint_args = ethabi::encode(&[
        ethabi::Token::Address(refund_address.raw()),
        ethabi::Token::Uint(amount),
    ]);

    [selector, mint_args.as_slice()].concat()
}

pub fn refund_on_error<I: IO + Copy, E: Env, P: PromiseHandler>(
    io: I,
    env: &E,
    state: EngineState,
    args: RefundCallArgs,
    handler: &mut P,
) -> EngineResult<SubmitResult> {
    let current_account_id = env.current_account_id();
    match args.erc20_address {
        // ERC-20 exit; re-mint burned tokens
        Some(erc20_address) => {
            let erc20_admin_address = current_address(&current_account_id);
            let mut engine =
                Engine::new_with_state(state, erc20_admin_address, current_account_id, io, env);
            let erc20_address = erc20_address;
            let refund_address = args.recipient_address;
            let amount = U256::from_big_endian(&args.amount);
            let input = setup_refund_on_error_input(amount, refund_address);

            engine.call(
                &erc20_admin_address,
                &erc20_address,
                Wei::zero(),
                input,
                EthGas::MAX,
                Vec::new(),
                handler,
            )
        }
        // ETH exit; transfer ETH back from precompile address
        None => {
            let exit_address = precompiles::native::exit_to_near::ADDRESS;
            let mut engine =
                Engine::new_with_state(state, exit_address, current_account_id, io, env);
            let refund_address = args.recipient_address;
            let amount = Wei::new(U256::from_big_endian(&args.amount));
            engine.call(
                &exit_address,
                &refund_address,
                amount,
                Vec::new(),
                EthGas::MAX,
                vec![
                    (exit_address.raw(), Vec::new()),
                    (refund_address.raw(), Vec::new()),
                ],
                handler,
            )
        }
    }
}

/// There is one Aurora block per NEAR block height (note: when heights in NEAR are skipped
/// they are interpreted as empty blocks on Aurora). The blockhash is derived from the height
/// according to
/// ```text
/// block_hash = sha256(concat(
///     BLOCK_HASH_PREFIX,
///     block_height as u64,
///     chain_id,
///     engine_account_id,
/// ))
/// ```
pub fn compute_block_hash(chain_id: [u8; 32], block_height: u64, account_id: &[u8]) -> H256 {
    debug_assert_eq!(BLOCK_HASH_PREFIX_SIZE, mem::size_of_val(&BLOCK_HASH_PREFIX));
    debug_assert_eq!(BLOCK_HEIGHT_SIZE, mem::size_of_val(&block_height));
    debug_assert_eq!(CHAIN_ID_SIZE, mem::size_of_val(&chain_id));
    let mut data = Vec::with_capacity(
        BLOCK_HASH_PREFIX_SIZE + BLOCK_HEIGHT_SIZE + CHAIN_ID_SIZE + account_id.len(),
    );
    data.push(BLOCK_HASH_PREFIX);
    data.extend_from_slice(&chain_id);
    data.extend_from_slice(account_id);
    data.extend_from_slice(&block_height.to_be_bytes());

    sdk::sha256(&data)
}

pub fn get_state<I: IO>(io: &I) -> Result<EngineState, EngineStateError> {
    match io.read_storage(&bytes_to_key(KeyPrefix::Config, STATE_KEY)) {
        None => Err(EngineStateError::NotFound),
        Some(bytes) => EngineState::try_from_slice(&bytes.to_vec())
            .map_err(|_| EngineStateError::DeserializationFailed),
    }
}

/// Saves state into the storage.
pub fn set_state<I: IO>(io: &mut I, state: EngineState) {
    io.write_storage(
        &bytes_to_key(KeyPrefix::Config, STATE_KEY),
        &state.try_to_vec().expect("ERR_SER"),
    );
}

pub fn get_authorizer() -> EngineAuthorizer {
    // TODO: a temporary account until the engine adapts std with near-plugins
    let account = AccountId::new("aurora").expect("Failed to parse account from string");

    EngineAuthorizer::from_accounts(once(account))
}

// TODO: Gas must be charged from here.
pub fn charge_gas<I: IO>(
    io: &mut I,
    sender: &Address,
    gas_used: u64,
    gas_result: GasPaymentResult,
    relayer: &Address,
) -> Result<(), GasPaymentError> {
    if gas_result.effective_gas_price.is_zero() {
        return Ok(());
    }

    let gas_to_wei = |price: U256| {
        U256::from(gas_used)
            .checked_mul(price)
            .map(Wei::new)
            .ok_or(GasPaymentError::EthAmountOverflow)
    };

    let spent_amount = gas_to_wei(gas_result.effective_gas_price)?;
    let reward_amount = gas_to_wei(gas_result.priority_fee_per_gas)?;

    let new_balance = get_balance(io, sender)
        .checked_sub(spent_amount)
        .ok_or(GasPaymentError::EthAmountOverflow)?;
    set_balance(io, sender, &new_balance);

    if reward_amount > Wei::zero() {
        add_balance(io, relayer, reward_amount)?;
    }

    Ok(())
}

pub fn setup_receive_erc20_tokens_input(
    args: &NEP141FtOnTransferArgs,
    recipient: &Address,
) -> Vec<u8> {
    let selector = ERC20_MINT_SELECTOR;
    let tail = ethabi::encode(&[
        ethabi::Token::Address(recipient.raw()),
        ethabi::Token::Uint(U256::from(args.amount.as_u128())),
    ]);

    [selector, tail.as_slice()].concat()
}

pub fn setup_deploy_erc20_input(current_account_id: &AccountId) -> Vec<u8> {
    #[cfg(feature = "error_refund")]
    let erc20_contract = include_bytes!("../../etc/eth-contracts/res/EvmErc20V2.bin");
    #[cfg(not(feature = "error_refund"))]
    let erc20_contract = include_bytes!("../../etc/eth-contracts/res/EvmErc20.bin");

    let erc20_admin_address = current_address(current_account_id);

    let deploy_args = ethabi::encode(&[
        ethabi::Token::String("Empty".to_string()),
        ethabi::Token::String("EMPTY".to_string()),
        ethabi::Token::Uint(ethabi::Uint::from(0)),
        ethabi::Token::Address(erc20_admin_address.raw()),
    ]);

    ([erc20_contract, deploy_args.as_slice()].concat()).to_vec()
}

/// Used to bridge NEP-141 tokens from NEAR to Aurora. On Aurora the NEP-141 becomes an ERC-20.
pub fn deploy_erc20_token<I: IO + Copy, E: Env, P: PromiseHandler>(
    args: DeployErc20TokenArgs,
    io: I,
    env: &E,
    handler: &mut P,
) -> Result<Address, DeployErc20Error> {
    let current_account_id = env.current_account_id();
    let input = setup_deploy_erc20_input(&current_account_id);
    let mut engine = Engine::new(
        aurora_engine_sdk::types::near_account_to_evm_address(
            env.predecessor_account_id().as_bytes(),
        ),
        current_account_id,
        io,
        env,
    )
    .map_err(DeployErc20Error::State)?;

    let address = match Engine::deploy_code_with_input(&mut engine, input, handler) {
        Ok(result) => match result.status {
            TransactionStatus::Succeed(ret) => {
                Address::new(H160(ret.as_slice().try_into().unwrap()))
            }
            other => return Err(DeployErc20Error::Failed(other)),
        },
        Err(e) => return Err(DeployErc20Error::Engine(e)),
    };

    sdk::log!("Deployed ERC-20 in Aurora at: {:#?}", address);
    engine
        .register_token(address, args.nep141)
        .map_err(DeployErc20Error::Register)?;

    Ok(address)
}

pub fn set_code<I: IO>(io: &mut I, address: &Address, code: &[u8]) {
    io.write_storage(&address_to_key(KeyPrefix::Code, address), code);
}

pub fn remove_code<I: IO>(io: &mut I, address: &Address) {
    io.remove_storage(&address_to_key(KeyPrefix::Code, address));
}

pub fn get_code<I: IO>(io: &I, address: &Address) -> Vec<u8> {
    io.read_storage(&address_to_key(KeyPrefix::Code, address))
        .map(|s| s.to_vec())
        .unwrap_or_default()
}

pub fn get_code_size<I: IO>(io: &I, address: &Address) -> usize {
    io.read_storage_len(&address_to_key(KeyPrefix::Code, address))
        .unwrap_or(0)
}

pub fn set_nonce<I: IO>(io: &mut I, address: &Address, nonce: &U256) {
    io.write_storage(
        &address_to_key(KeyPrefix::Nonce, address),
        &u256_to_arr(nonce),
    );
}

pub fn remove_nonce<I: IO>(io: &mut I, address: &Address) {
    io.remove_storage(&address_to_key(KeyPrefix::Nonce, address));
}

/// Checks the nonce to ensure that the address matches the transaction
/// nonce.
#[inline]
pub fn check_nonce<I: IO>(
    io: &I,
    address: &Address,
    transaction_nonce: &U256,
) -> Result<(), EngineErrorKind> {
    let account_nonce = get_nonce(io, address);

    if transaction_nonce != &account_nonce {
        return Err(EngineErrorKind::IncorrectNonce);
    }

    Ok(())
}

pub fn get_nonce<I: IO>(io: &I, address: &Address) -> U256 {
    io.read_u256(&address_to_key(KeyPrefix::Nonce, address))
        .unwrap_or_else(|_| U256::zero())
}

pub fn increment_nonce<I: IO>(io: &mut I, address: &Address) {
    let account_nonce = get_nonce(io, address);
    let new_nonce = account_nonce.saturating_add(U256::one());
    set_nonce(io, address, &new_nonce);
}

pub fn create_legacy_address(caller: &Address, nonce: &U256) -> Address {
    let mut stream = rlp::RlpStream::new_list(2);
    stream.append(&caller.raw());
    stream.append(nonce);
    let hash = aurora_engine_sdk::keccak(&stream.out());
    let hash_bytes = hash.as_bytes();
    Address::try_from_slice(&hash_bytes[12..]).unwrap()
}

pub fn nep141_erc20_map<I: IO>(io: I) -> BijectionMap<NEP141Account, ERC20Address, I> {
    BijectionMap::new(KeyPrefix::Nep141Erc20Map, KeyPrefix::Erc20Nep141Map, io)
}

pub fn get_erc20_from_nep141<I: IO>(
    io: &I,
    nep141_account_id: &AccountId,
) -> Result<Vec<u8>, GetErc20FromNep141Error> {
    let key = bytes_to_key(KeyPrefix::Nep141Erc20Map, nep141_account_id.as_bytes());
    io.read_storage(&key)
        .map(|v| v.to_vec())
        .ok_or(GetErc20FromNep141Error::Nep141NotFound)
}

pub fn add_balance<I: IO>(
    io: &mut I,
    address: &Address,
    amount: Wei,
) -> Result<(), BalanceOverflow> {
    let current_balance = get_balance(io, address);
    let new_balance = current_balance.checked_add(amount).ok_or(BalanceOverflow)?;
    set_balance(io, address, &new_balance);
    Ok(())
}

pub fn set_balance<I: IO>(io: &mut I, address: &Address, balance: &Wei) {
    io.write_storage(
        &address_to_key(KeyPrefix::Balance, address),
        &balance.to_bytes(),
    );
}

pub fn remove_balance<I: IO + Copy>(io: &mut I, address: &Address) {
    io.remove_storage(&address_to_key(KeyPrefix::Balance, address));
}

pub fn get_balance<I: IO>(io: &I, address: &Address) -> Wei {
    let raw = io
        .read_u256(&address_to_key(KeyPrefix::Balance, address))
        .unwrap_or_else(|_| U256::zero());
    Wei::new(raw)
}

/// Checks whether there are enough funds for the given address and amount.
///
/// This does not take gas into account.
pub fn can_transfer<I: IO>(io: &I, address: &Address, amount: Wei) -> bool {
    let current_balance = get_balance(io, address);
    amount >= current_balance
}

pub fn remove_storage<I: IO>(io: &mut I, address: &Address, key: &H256, generation: u32) {
    io.remove_storage(storage_to_key(address, key, generation).as_ref());
}

pub fn set_storage<I: IO>(
    io: &mut I,
    address: &Address,
    key: &H256,
    value: &H256,
    generation: u32,
) {
    io.write_storage(storage_to_key(address, key, generation).as_ref(), &value.0);
}

pub fn get_storage<I: IO>(io: &I, address: &Address, key: &H256, generation: u32) -> H256 {
    io.read_storage(storage_to_key(address, key, generation).as_ref())
        .and_then(|value| {
            if value.len() == 32 {
                let mut buf = [0u8; 32];
                value.copy_to_slice(&mut buf);
                Some(H256(buf))
            } else {
                None
            }
        })
        .unwrap_or_default()
}

pub fn is_account_empty<I: IO>(io: &I, address: &Address) -> bool {
    get_balance(io, address).is_zero()
        && get_nonce(io, address).is_zero()
        && get_code_size(io, address) == 0
}

/// Increments storage generation for a given address.
pub fn set_generation<I: IO>(io: &mut I, address: &Address, generation: u32) {
    io.write_storage(
        &address_to_key(KeyPrefix::Generation, address),
        &generation.to_be_bytes(),
    );
}

pub fn get_generation<I: IO>(io: &I, address: &Address) -> u32 {
    io.read_storage(&address_to_key(KeyPrefix::Generation, address))
        .map(|value| {
            let mut bytes = [0u8; 4];
            value.copy_to_slice(&mut bytes);
            u32::from_be_bytes(bytes)
        })
        .unwrap_or(0)
}

/// Removes all storage for the given address.
fn remove_all_storage<I: IO>(io: &mut I, address: &Address, generation: u32) {
    // FIXME: there is presently no way to prefix delete trie state.
    // NOTE: There is not going to be a method on runtime for this.
    //     You may need to store all keys in a list if you want to do this in a contract.
    //     Maybe you can incentivize people to delete dead old keys. They can observe them from
    //     external indexer node and then issue special cleaning transaction.
    //     Either way you may have to store the nonce per storage address root. When the account
    //     has to be deleted the storage nonce needs to be increased, and the old nonce keys
    //     can be deleted over time. That's how TurboGeth does storage.
    set_generation(io, address, generation + 1);
}

/// Removes an account.
fn remove_account<I: IO + Copy>(io: &mut I, address: &Address, generation: u32) {
    remove_nonce(io, address);
    remove_balance(io, address);
    remove_code(io, address);
    remove_all_storage(io, address, generation);
}

fn apply_actions_from_logs<I, T, P>(
    io: &mut I,
    handler: &mut P,
    logs: T,
    current_account_id: &AccountId,
) -> Vec<ResultLog>
where
    T: IntoIterator<Item = Log>,
    P: PromiseHandler,
    I: IO + Copy,
{
    logs.into_iter()
        .filter_map(|log| {
            if log.address == precompiles::native::exit_to_near::ADDRESS.raw()
                || log.address == precompiles::native::exit_to_ethereum::ADDRESS.raw()
            {
                if log.topics.is_empty() {
                    if let Ok(promise) = PromiseArgs::try_from_slice(&log.data) {
                        match promise {
                            PromiseArgs::Create(promise) => {
                                // Safety: this promise creation is safe because it does not come from
                                // users directly. The exit precompiles only create promises which we
                                // are able to execute without violating any security invariants.
                                unsafe { schedule_promise(handler, &promise) }
                            }
                            PromiseArgs::Callback(promise) => {
                                // Safety: This is safe because the promise data comes from our own
                                // exit precompiles. See note above.
                                unsafe {
                                    let base_id = schedule_promise(handler, &promise.base);
                                    schedule_promise_callback(handler, base_id, &promise.callback)
                                }
                            }
                            PromiseArgs::Recursive(_) => {
                                unreachable!("Exit precompiles do not produce recursive promises")
                            }
                        };
                    }
                    // do not pass on these "internal logs" to caller
                    None
                } else {
                    // The exit precompiles do produce externally consumable logs in
                    // addition to the promises. The external logs have a non-empty
                    // `topics` field.
                    Some(log.into())
                }
            } else if log.address == precompiles::xcc::cross_contract_call::ADDRESS.raw() {
                if log.topics[0] == precompiles::xcc::cross_contract_call::AMOUNT_TOPIC {
                    // NEAR balances are 128-bit, so the leading 16 bytes of the 256-bit topic
                    // value should always be zero.
                    assert_eq!(&log.topics[1].as_bytes()[0..16], &[0; 16]);
                    let required_near =
                        Yocto::new(U256::from_big_endian(log.topics[1].as_bytes()).low_u128());
                    if let Ok(promise) = PromiseCreateArgs::try_from_slice(&log.data) {
                        crate::xcc::handle_precompile_promise(
                            io,
                            handler,
                            promise,
                            required_near,
                            current_account_id,
                        );
                    }
                }
                // do not pass on these "internal logs" to caller
                None
            } else if log.address == precompiles::set_gas_token::SET_GAS_TOKEN_ADDRESS.raw() {
                if log.topics[0] == precompiles::set_gas_token::events::SET_GAS_TOKEN_SIGNATURE {
                    let sender_address = {
                        let mut buf = [0u8; 20];
                        buf.copy_from_slice(&log.data[12..]);
                        Address::from_array(buf)
                    };
                    let gas_token: GasToken = {
                        let mut buf = [0u8; 20];
                        buf.copy_from_slice(&log.topics[1].as_bytes()[12..]); // No need to `get` here given we know the length
                        GasToken::from_address(Address::from_array(buf))
                    };
                    gas_token::set_gas_token(io, sender_address, gas_token);
                }
                None
            } else {
                Some(log.into())
            }
        })
        .collect()
}

unsafe fn schedule_promise<P: PromiseHandler>(
    handler: &mut P,
    promise: &PromiseCreateArgs,
) -> PromiseId {
    sdk::log!(
        "call_contract {}.{}",
        promise.target_account_id,
        promise.method
    );
    handler.promise_create_call(promise)
}

unsafe fn schedule_promise_callback<P: PromiseHandler>(
    handler: &mut P,
    base_id: PromiseId,
    promise: &PromiseCreateArgs,
) -> PromiseId {
    sdk::log!(
        "callback_call_contract {}.{}",
        promise.target_account_id,
        promise.method
    );
    handler.promise_attach_callback(base_id, promise)
}

impl<'env, I: IO + Copy, E: Env> Backend for Engine<'env, I, E> {
    /// Returns the "effective" gas price (as defined by EIP-1559)
    fn gas_price(&self) -> U256 {
        self.gas_price
    }

    /// Returns the origin address that created the contract.
    fn origin(&self) -> H160 {
        self.origin.raw()
    }

    /// Returns a block hash from a given index.
    ///
    /// Currently, this returns
    /// 0xffffffffffffffffffffffffffffffffffffffffffffffffffffffffffffffff if
    /// only for the 256 most recent blocks, excluding of the current one.
    /// Otherwise, it returns 0x0.
    ///
    /// In other words, if the requested block index is less than the current
    /// block index, return
    /// 0xffffffffffffffffffffffffffffffffffffffffffffffffffffffffffffffff.
    /// Otherwise, return 0.
    ///
    /// This functionality may change in the future. Follow
    /// [nearcore#3456](https://github.com/near/nearcore/issues/3456) for more
    /// details.
    ///
    /// See: https://doc.aurora.dev/develop/compat/evm#blockhash
    fn block_hash(&self, number: U256) -> H256 {
        let idx = U256::from(self.env.block_height());
        if idx.saturating_sub(U256::from(256)) <= number && number < idx {
            // since `idx` comes from `u64` it is always safe to downcast `number` from `U256`
            compute_block_hash(
                self.state.chain_id,
                number.low_u64(),
                self.current_account_id.as_bytes(),
            )
        } else {
            H256::zero()
        }
    }

    /// Returns the current block index number.
    fn block_number(&self) -> U256 {
        U256::from(self.env.block_height())
    }

    /// Returns a mocked coinbase which is the EVM address for the Aurora
    /// account, being 0x4444588443C3a91288c5002483449Aba1054192b.
    ///
    /// See: https://doc.aurora.dev/develop/compat/evm#coinbase
    fn block_coinbase(&self) -> H160 {
        H160([
            0x44, 0x44, 0x58, 0x84, 0x43, 0xC3, 0xa9, 0x12, 0x88, 0xc5, 0x00, 0x24, 0x83, 0x44,
            0x9A, 0xba, 0x10, 0x54, 0x19, 0x2b,
        ])
    }

    /// Returns the current block timestamp.
    fn block_timestamp(&self) -> U256 {
        U256::from(self.env.block_timestamp().secs())
    }

    /// Returns the current block difficulty.
    ///
    /// See: https://doc.aurora.dev/develop/compat/evm#difficulty
    fn block_difficulty(&self) -> U256 {
        U256::zero()
    }

    /// Returns the current block gas limit.
    ///
    /// Currently, this returns 0xffffffffffffffffffffffffffffffffffffffffffffffffffffffffffffffff
    /// as there isn't a gas limit alternative right now but this may change in
    /// the future.
    ///
    /// See: https://doc.aurora.dev/develop/compat/evm#gaslimit
    fn block_gas_limit(&self) -> U256 {
        U256::max_value()
    }

    /// Returns the current base fee for the current block.
    ///
    /// Currently, this returns 0 as there is no concept of a base fee at this
    /// time but this may change in the future.
    ///
    /// TODO: doc.aurora.dev link
    fn block_base_fee_per_gas(&self) -> U256 {
        U256::zero()
    }

    /// Returns the states chain ID.
    fn chain_id(&self) -> U256 {
        U256::from(self.state.chain_id)
    }

    /// Checks if an address exists.
    fn exists(&self, address: H160) -> bool {
        let address = Address::new(address);
        let mut cache = self.account_info_cache.borrow_mut();
        let basic_info = cache.get_or_insert_with(address, || Basic {
            nonce: get_nonce(&self.io, &address),
            balance: get_balance(&self.io, &address).raw(),
        });
        if !basic_info.balance.is_zero() || !basic_info.nonce.is_zero() {
            return true;
        }
        let mut cache = self.contract_code_cache.borrow_mut();
        let code = cache.get_or_insert_with(address, || get_code(&self.io, &address));
        !code.is_empty()
    }

    /// Returns basic account information.
    fn basic(&self, address: H160) -> Basic {
        let address = Address::new(address);
        let result = self
            .account_info_cache
            .borrow_mut()
            .get_or_insert_with(address, || Basic {
                nonce: get_nonce(&self.io, &address),
                balance: get_balance(&self.io, &address).raw(),
            })
            .clone();
        result
    }

    /// Returns the code of the contract from an address.
    fn code(&self, address: H160) -> Vec<u8> {
        let address = Address::new(address);
        self.contract_code_cache
            .borrow_mut()
            .get_or_insert_with(address, || get_code(&self.io, &address))
            .clone()
    }

    /// Get storage value of address at index.
    fn storage(&self, address: H160, index: H256) -> H256 {
        let address = Address::new(address);
        let generation = *self
            .generation_cache
            .borrow_mut()
            .entry(address)
            .or_insert_with(|| get_generation(&self.io, &address));
        let result = *self
            .contract_storage_cache
            .borrow_mut()
            .get_or_insert_with((address, index), || {
                get_storage(&self.io, &address, &index, generation)
            });
        result
    }

    /// Get original storage value of address at index, if available.
    ///
    /// Since SputnikVM collects storage changes in memory until the transaction is over,
    /// the "original storage" will always be the same as the storage because no values
    /// are written to storage until after the transaction is complete.
    fn original_storage(&self, address: H160, index: H256) -> Option<H256> {
        Some(self.storage(address, index))
    }
}

impl<'env, J: IO + Copy, E: Env> ApplyBackend for Engine<'env, J, E> {
    fn apply<A, I, L>(&mut self, values: A, _logs: L, delete_empty: bool)
    where
        A: IntoIterator<Item = Apply<I>>,
        I: IntoIterator<Item = (H256, H256)>,
        L: IntoIterator<Item = Log>,
    {
        let mut writes_counter: usize = 0;
        let mut code_bytes_written: usize = 0;
        let mut accounting = accounting::Accounting::default();
        for apply in values {
            match apply {
                Apply::Modify {
                    address,
                    basic,
                    code,
                    storage,
                    reset_storage,
                } => {
                    let current_basic = self.basic(address);
                    accounting.change(accounting::Change {
                        new_value: basic.balance,
                        old_value: current_basic.balance,
                    });

                    let address = Address::new(address);
                    let generation = get_generation(&self.io, &address);

                    if current_basic.nonce != basic.nonce {
                        set_nonce(&mut self.io, &address, &basic.nonce);
                        writes_counter += 1;
                    }
                    if current_basic.balance != basic.balance {
                        set_balance(&mut self.io, &address, &Wei::new(basic.balance));
                        writes_counter += 1;
                    }

                    if let Some(code) = code {
                        set_code(&mut self.io, &address, &code);
                        code_bytes_written = code.len();
                        sdk::log!("code_write_at_address {:?} {}", address, code_bytes_written);
                    }

                    let next_generation = if reset_storage {
                        remove_all_storage(&mut self.io, &address, generation);
                        generation + 1
                    } else {
                        generation
                    };

                    for (index, value) in storage {
                        if value == H256::default() {
                            remove_storage(&mut self.io, &address, &index, next_generation)
                        } else {
                            set_storage(&mut self.io, &address, &index, &value, next_generation)
                        }
                        writes_counter += 1;
                    }

                    // We only need to remove the account if:
                    // 1. we are supposed to delete an empty account
                    // 2. the account is empty
                    // 3. we didn't already clear out the storage (because if we did then there is
                    //    nothing to do)
                    if delete_empty
                        && is_account_empty(&self.io, &address)
                        && generation == next_generation
                    {
                        remove_account(&mut self.io, &address, generation);
                        writes_counter += 1;
                    }
                }
                Apply::Delete { address } => {
                    let current_basic = self.basic(address);
                    accounting.remove(current_basic.balance);

                    let address = Address::new(address);
                    let generation = get_generation(&self.io, &address);
                    remove_account(&mut self.io, &address, generation);
                    writes_counter += 1;
                }
            }
        }
        match accounting.net() {
            // Net loss is possible if `SELFDESTRUCT(self)` calls are made.
            accounting::Net::Lost(amount) => {
                sdk::log!("Burn {} ETH due to SELFDESTRUCT", amount);
                // Apply changes for eth-connector. We ignore the `StorageReadError` intentionally since
                // if we cannot read the storage then there is nothing to remove.
                EthConnectorContract::init_instance(self.io)
                    .map(|mut connector| {
                        // The `unwrap` is safe here because (a) if the connector
                        // is implemented correctly then the total supply will never underflow and (b) we are passing
                        // in the balance directly so there will always be enough balance.
                        connector.internal_remove_eth(Wei::new(amount)).unwrap();
                    })
                    .ok();
            }
            accounting::Net::Zero => (),
            accounting::Net::Gained(_) => {
                // It should be impossible to gain ETH using normal EVM operations in production.
                // In tests we have convenience functions that can poof addresses with ETH out of nowhere.
                #[cfg(all(not(feature = "integration-test"), feature = "contract"))]
                {
                    panic!("ERR_INVALID_ETH_SUPPLY_INCREASE");
                }
            }
        }
        // These variable are only used if logging feature is enabled.
        // In production logging is always enabled so we can ignore the warnings.
        #[allow(unused_variables)]
        let total_bytes = 32 * writes_counter + code_bytes_written;
        #[allow(unused_assignments)]
        if code_bytes_written > 0 {
            writes_counter += 1;
        }
        sdk::log!(
            "total_writes_count {}\ntotal_written_bytes {}",
            writes_counter,
            total_bytes
        );
    }
}

#[cfg(test)]
#[cfg(feature = "std")]
mod tests {
    use super::*;
    use crate::parameters::{FunctionCallArgsV1, FunctionCallArgsV2};
    use aurora_engine_precompiles::make_address;
    use aurora_engine_sdk::env::Fixed;
    use aurora_engine_sdk::promise::Noop;
    use aurora_engine_test_doubles::io::{Storage, StoragePointer};
    use aurora_engine_test_doubles::promise::PromiseTracker;
    use aurora_engine_types::types::RawU256;
    use std::sync::RwLock;

    #[test]
    fn test_view_call_to_empty_contract_without_input_returns_empty_data() {
        let origin = Address::zero();
        let current_account_id = AccountId::default();
        let env = Fixed::default();
        let storage = Storage::default();
        let storage = RwLock::new(storage);
        let mut io = StoragePointer(&storage);
        add_balance(&mut io, &origin, Wei::new_u64(22000)).unwrap();
        let engine =
            Engine::new_with_state(EngineState::default(), origin, current_account_id, io, &env);

        let contract = make_address(1, 1);
        let value = Wei::new_u64(1000);
        let input = vec![];
        let args = ViewCallArgs {
            sender: origin,
            address: contract,
            amount: RawU256::from(value.raw()),
            input,
        };
        let actual_status = engine.view_with_args(args).unwrap();
        let expected_status = TransactionStatus::Succeed(Vec::new());

        assert_eq!(expected_status, actual_status);
    }

    #[test]
    fn test_deploying_code_with_empty_input_succeeds() {
        let origin = Address::zero();
        let current_account_id = AccountId::default();
        let env = Fixed::default();
        let storage = Storage::default();
        let storage = RwLock::new(storage);
        let io = StoragePointer(&storage);
        let mut engine =
            Engine::new_with_state(EngineState::default(), origin, current_account_id, io, &env);

        let input = vec![];
        let mut handler = Noop;

        let actual_result = engine.deploy_code_with_input(input, &mut handler).unwrap();

        let nonce = U256::zero();
        let expected_address = create_legacy_address(&origin, &nonce).as_bytes().to_vec();
        let expected_status = TransactionStatus::Succeed(expected_address);
        let expected_gas_used = 53000;
        let expected_logs = Vec::new();
        let expected_result = SubmitResult::new(expected_status, expected_gas_used, expected_logs);

        assert_eq!(expected_result, actual_result);
    }

    #[test]
    fn test_call_to_empty_contract_returns_empty_data() {
        let origin = Address::zero();
        let current_account_id = AccountId::default();
        let env = Fixed::default();
        let storage = Storage::default();
        let storage = RwLock::new(storage);
        let mut io = StoragePointer(&storage);
        add_balance(&mut io, &origin, Wei::new_u64(22000)).unwrap();
        let mut engine =
            Engine::new_with_state(EngineState::default(), origin, current_account_id, io, &env);

        let input = Vec::<u8>::new();
        let mut handler = Noop;
        let contract = make_address(1, 1);
        let value = Wei::new_u64(1000);
        let args = CallArgs::V2(FunctionCallArgsV2 {
            contract,
            value: RawU256::from(value.raw()),
            input,
        });
        let actual_result = engine.call_with_args(args, &mut handler).unwrap();

        let expected_data = Vec::new();
        let expected_status = TransactionStatus::Succeed(expected_data);
        let expected_gas_used = 21000;
        let expected_logs = Vec::new();
        let expected_result = SubmitResult::new(expected_status, expected_gas_used, expected_logs);

        assert_eq!(expected_result, actual_result);
    }

    #[test]
    fn test_call_with_empty_balance_fails_with_out_of_funds_error() {
        let origin = Address::zero();
        let current_account_id = AccountId::default();
        let env = Fixed::default();
        let storage = Storage::default();
        let storage = RwLock::new(storage);
        let io = StoragePointer(&storage);
        let mut engine =
            Engine::new_with_state(EngineState::default(), origin, current_account_id, io, &env);

        let input = Vec::<u8>::new();
        let mut handler = Noop;
        let contract = make_address(1, 1);
        let value = Wei::new_u64(1000);
        let args = CallArgs::V2(FunctionCallArgsV2 {
            contract,
            value: RawU256::from(value.raw()),
            input,
        });
        let actual_result = engine.call_with_args(args, &mut handler).unwrap();

        let expected_status = TransactionStatus::OutOfFund;
        let expected_gas_used = 21000;
        let expected_logs = Vec::new();
        let expected_result = SubmitResult::new(expected_status, expected_gas_used, expected_logs);

        assert_eq!(expected_result, actual_result);
    }

    #[test]
    fn test_transfer_moves_balance_from_sender_to_recipient() {
        let origin = Address::zero();
        let current_account_id = AccountId::default();
        let env = Fixed::default();
        let storage = Storage::default();
        let storage = RwLock::new(storage);
        let mut io = StoragePointer(&storage);
        add_balance(&mut io, &origin, Wei::new_u64(22000)).unwrap();
        let mut engine =
            Engine::new_with_state(EngineState::default(), origin, current_account_id, io, &env);

        let gas_limit = EthGas::MAX;
        let mut handler = Noop;
        let receiver = make_address(1, 1);
        let value = Wei::new_u64(1000);
        let actual_result = engine
            .transfer(origin, receiver, value, gas_limit, &mut handler)
            .unwrap();

        let expected_data = Vec::new();
        let expected_status = TransactionStatus::Succeed(expected_data);
        let expected_gas_used = 21000;
        let expected_logs = Vec::new();
        let expected_result = SubmitResult::new(expected_status, expected_gas_used, expected_logs);

        assert_eq!(expected_result, actual_result);
    }

    #[test]
    fn test_call_with_v1_args_to_empty_contract_returns_empty_data() {
        let origin = Address::zero();
        let current_account_id = AccountId::default();
        let env = Fixed::default();
        let storage = Storage::default();
        let storage = RwLock::new(storage);
        let mut io = StoragePointer(&storage);
        add_balance(&mut io, &origin, Wei::new_u64(22000)).unwrap();
        let mut engine =
            Engine::new_with_state(EngineState::default(), origin, current_account_id, io, &env);

        let input = Vec::<u8>::new();
        let mut handler = Noop;
        let contract = make_address(1, 1);
        let args = CallArgs::V1(FunctionCallArgsV1 { contract, input });
        let actual_result = engine.call_with_args(args, &mut handler).unwrap();

        let expected_data = Vec::new();
        let expected_status = TransactionStatus::Succeed(expected_data);
        let expected_gas_used = 21000;
        let expected_logs = Vec::new();
        let expected_result = SubmitResult::new(expected_status, expected_gas_used, expected_logs);

        assert_eq!(expected_result, actual_result);
    }

    #[test]
    fn test_registering_relayer_succeeds() {
        let origin = Address::zero();
        let current_account_id = AccountId::default();
        let env = Fixed::default();
        let storage = Storage::default();
        let storage = RwLock::new(storage);
        let mut io = StoragePointer(&storage);
        add_balance(&mut io, &origin, Wei::new_u64(22000)).unwrap();
        let mut engine =
            Engine::new_with_state(EngineState::default(), origin, current_account_id, io, &env);

        let account_id = AccountId::new("relayer").unwrap();
        let expected_relayer_address = make_address(1, 1);
        engine.register_relayer(account_id.as_bytes(), expected_relayer_address);
        let actual_relayer_address = engine.get_relayer(account_id.as_bytes()).unwrap();

        assert_eq!(expected_relayer_address, actual_relayer_address);
    }

    #[test]
    fn test_registering_token_succeeds() {
        let origin = Address::zero();
        let current_account_id = AccountId::default();
        let env = Fixed::default();
        let storage = Storage::default();
        let storage = RwLock::new(storage);
        let mut io = StoragePointer(&storage);
        set_balance(&mut io, &origin, &Wei::new_u64(22000));
        let mut engine = Engine::new_with_state(
            EngineState::default(),
            origin,
            current_account_id.clone(),
            io,
            &env,
        );

        let receiver = make_address(6, 6);
        let erc20_token = make_address(4, 5);
        let nep141_token = AccountId::new("testcoin").unwrap();
        let args = NEP141FtOnTransferArgs {
            sender_id: Default::default(),
            amount: Default::default(),
            msg: receiver.encode(),
        };
        let mut handler = Noop;
        engine
            .register_token(erc20_token, nep141_token.clone())
            .unwrap();
        engine.receive_erc20_tokens(&nep141_token, &args, &current_account_id, &mut handler);

        let storage_read = storage.read().unwrap();
        let actual_output = std::str::from_utf8(storage_read.output.as_slice()).unwrap();
        let expected_output = "\"0\"";

        assert_eq!(expected_output, actual_output);
    }

    #[test]
    fn test_deploying_token_succeeds() {
        let env = Fixed::default();
        let origin = aurora_engine_sdk::types::near_account_to_evm_address(
            env.predecessor_account_id().as_bytes(),
        );
        let storage = Storage::default();
        let storage = RwLock::new(storage);
        let mut io = StoragePointer(&storage);
        add_balance(&mut io, &origin, Wei::new_u64(22000)).unwrap();
        set_state(&mut io, EngineState::default());

        let nep141_token = AccountId::new("testcoin").unwrap();
        let mut handler = Noop;
        let args = DeployErc20TokenArgs {
            nep141: nep141_token,
        };
        let nonce = U256::zero();
        let expected_address = create_legacy_address(&origin, &nonce);
        let actual_address = deploy_erc20_token(args, io, &env, &mut handler).unwrap();

        assert_eq!(expected_address, actual_address);
    }

    #[test]
    fn test_gas_charge_for_empty_transaction_is_zero() {
        let origin = Address::zero();
        let current_account_id = AccountId::default();
        let env = Fixed::default();
        let storage = Storage::default();
        let storage = RwLock::new(storage);
        let mut io = StoragePointer(&storage);
        add_balance(&mut io, &origin, Wei::new_u64(22000)).unwrap();
        let mut engine =
            Engine::new_with_state(EngineState::default(), origin, current_account_id, io, &env);

        let transaction = NormalizedEthTransaction {
            address: Default::default(),
            chain_id: None,
            nonce: Default::default(),
            gas_limit: U256::MAX,
            max_priority_fee_per_gas: Default::default(),
            max_fee_per_gas: U256::MAX,
            to: None,
            value: Default::default(),
            data: vec![],
            access_list: vec![],
        };
        // TODO: Add other tests than just ETH as a gas token.
        let actual_result = engine
<<<<<<< HEAD
            .get_gas_payment(&origin, &transaction, GasToken::ETH)
=======
            .charge_gas(&origin, &transaction, GasToken::Base)
>>>>>>> 9dfd4f30
            .unwrap();

        let expected_result = GasPaymentResult {
            prepaid_amount: Wei::zero(),
            effective_gas_price: U256::zero(),
            priority_fee_per_gas: U256::zero(),
        };

        assert_eq!(expected_result, actual_result);
    }

    #[test]
    fn test_scheduling_promise_creates_it() {
        use aurora_engine_test_doubles::promise::PromiseArgs;
        use std::collections::HashMap;

        let mut promise_tracker = PromiseTracker::default();
        let args = PromiseCreateArgs {
            target_account_id: Default::default(),
            method: "".to_string(),
            args: vec![],
            attached_balance: Default::default(),
            attached_gas: Default::default(),
        };
        // This is safe because it's just a test
        let actual_id = unsafe { schedule_promise(&mut promise_tracker, &args) };
        let actual_scheduled_promises = promise_tracker.scheduled_promises;
        let expected_scheduled_promises = {
            let mut map = HashMap::new();
            map.insert(actual_id.raw(), PromiseArgs::Create(args));
            map
        };

        assert_eq!(expected_scheduled_promises, actual_scheduled_promises);
    }

    #[test]
    fn test_scheduling_promise_callback_adds_it() {
        use aurora_engine_test_doubles::promise::PromiseArgs;
        use std::collections::HashMap;

        let mut promise_tracker = PromiseTracker::default();
        let args = PromiseCreateArgs {
            target_account_id: Default::default(),
            method: "".to_string(),
            args: vec![],
            attached_balance: Default::default(),
            attached_gas: Default::default(),
        };
        let base_id = PromiseId::new(6);
        // This is safe because it's just a test
        let actual_id = unsafe { schedule_promise_callback(&mut promise_tracker, base_id, &args) };
        let actual_scheduled_promises = promise_tracker.scheduled_promises;
        let expected_scheduled_promises = {
            let mut map = HashMap::new();
            map.insert(
                actual_id.raw(),
                PromiseArgs::Callback {
                    base: base_id,
                    callback: args,
                },
            );
            map
        };

        assert_eq!(expected_scheduled_promises, actual_scheduled_promises);
    }

    #[test]
    fn test_loading_original_storage_loads_stored_value() {
        let origin = Address::zero();
        let current_account_id = AccountId::default();
        let env = Fixed::default();
        let storage = Storage::default();
        let storage = RwLock::new(storage);
        let mut io = StoragePointer(&storage);
        let engine =
            Engine::new_with_state(EngineState::default(), origin, current_account_id, io, &env);

        let expected_value = H256::from_low_u64_le(64);
        let index = H256::zero();
        let generation = get_generation(&io, &origin);
        set_storage(&mut io, &origin, &index, &expected_value, generation);
        let actual_value = engine.original_storage(origin.raw(), index).unwrap();

        assert_eq!(expected_value, actual_value);
    }

    #[test]
    fn test_loading_engine_from_storage_loads_stored_state() {
        let origin = Address::zero();
        let current_account_id = AccountId::default();
        let env = Fixed::default();
        let storage = Storage::default();
        let storage = RwLock::new(storage);
        let mut io = StoragePointer(&storage);
        let expected_state = EngineState::default();
        set_state(&mut io, expected_state.clone());
        let engine = Engine::new(origin, current_account_id, io, &env).unwrap();
        let actual_state = engine.state;

        assert_eq!(expected_state, actual_state);
    }

    #[test]
    fn test_refund_transfer_eth_back_from_precompile_address() {
        let recipient_address = make_address(1, 1);
        let env = Fixed::default();
        let storage = Storage::default();
        let storage = RwLock::new(storage);
        let mut io = StoragePointer(&storage);
        let expected_state = EngineState::default();
        let refund_amount = Wei::new_u64(1000);
        add_balance(
            &mut io,
            &precompiles::native::exit_to_near::ADDRESS,
            refund_amount,
        )
        .unwrap();
        set_state(&mut io, expected_state.clone());
        let args = RefundCallArgs {
            recipient_address,
            erc20_address: None,
            amount: RawU256::from(refund_amount.raw()),
        };
        let mut handler = Noop;
        let actual_result = refund_on_error(io, &env, expected_state, args, &mut handler).unwrap();
        let expected_result =
            SubmitResult::new(TransactionStatus::Succeed(Vec::new()), 25800, Vec::new());

        assert_eq!(expected_result, actual_result);
    }

    #[test]
    fn test_refund_remint_burned_erc20_tokens() {
        let origin = Address::zero();
        let env = Fixed::default();
        let storage = Storage::default();
        let storage = RwLock::new(storage);
        let mut io = StoragePointer(&storage);
        let expected_state = EngineState::default();
        set_state(&mut io, expected_state.clone());
        let value = Wei::new_u64(1000);
        let args = RefundCallArgs {
            recipient_address: Default::default(),
            erc20_address: Some(origin),
            amount: RawU256::from(value.raw()),
        };
        let mut handler = Noop;
        let actual_result = refund_on_error(io, &env, expected_state, args, &mut handler).unwrap();
        let expected_result =
            SubmitResult::new(TransactionStatus::Succeed(Vec::new()), 21344, Vec::new());

        assert_eq!(expected_result, actual_result);
    }

    #[test]
    fn test_refund_free_effective_gas_does_nothing() {
        let origin = Address::zero();
        let storage = Storage::default();
        let storage = RwLock::new(storage);
        let mut io = StoragePointer(&storage);
        let expected_state = EngineState::default();
        set_state(&mut io, expected_state);
        let relayer = make_address(1, 1);
        let gas_result = GasPaymentResult {
            prepaid_amount: Default::default(),
            effective_gas_price: U256::zero(),
            priority_fee_per_gas: U256::zero(),
        };

        charge_gas(&mut io, &origin, 1000, gas_result, &relayer).unwrap();
    }

    // #[test]
    // fn test_refund_gas_pays_expected_amount() {
    //     let origin = Address::zero();
    //     let storage = Storage::default();
    //     let storage = RwLock::new(storage);
    //     let mut io = StoragePointer(&storage);
    //     let expected_state = EngineState::default();
    //     set_state(&mut io, expected_state);
    //     let relayer = make_address(1, 1);
    //     let gas_result = GasPaymentResult {
    //         prepaid_amount: Wei::new_u64(8000),
    //         effective_gas_price: Wei::new_u64(1).raw(),
    //         priority_fee_per_gas: U256::zero(),
    //     };
    //     let gas_used = 4000;
    //
    //     refund_unused_gas(&mut io, &origin, gas_used, gas_result, &relayer).unwrap();
    //
    //     let actual_refund = get_balance(&io, &origin);
    //     let expected_refund = Wei::new_u64(gas_used);
    //
    //     assert_eq!(expected_refund, actual_refund);
    // }

    #[test]
    fn test_check_nonce_with_increment_succeeds() {
        let origin = Address::zero();
        let storage = Storage::default();
        let storage = RwLock::new(storage);
        let mut io = StoragePointer(&storage);

        increment_nonce(&mut io, &origin);
        check_nonce(&io, &origin, &U256::from(1u64)).unwrap();
    }

    #[test]
    fn test_check_nonce_without_increment_fails() {
        let origin = Address::zero();
        let storage = Storage::default();
        let storage = RwLock::new(storage);
        let mut io = StoragePointer(&storage);

        increment_nonce(&mut io, &origin);
        let actual_error_kind = check_nonce(&io, &origin, &U256::from(0u64)).unwrap_err();
        let actual_error_kind = std::str::from_utf8(actual_error_kind.as_bytes()).unwrap();
        let expected_error_kind = std::str::from_utf8(errors::ERR_INCORRECT_NONCE).unwrap();

        assert_eq!(expected_error_kind, actual_error_kind);
    }

    #[test]
    fn test_create_legacy_address() {
        // Aurora transaction hash (aurorascan.dev): 0xfc94bb484a9b144b1588a2d7238a497b425db343f0217ab66eb6e5171b3b4645
        let caller = Address::decode("3160f7328df59c14d85dfd09addad4ef18ae3e2c").unwrap();
        let nonce = U256::from_dec_str("109438").unwrap();
        let created_address = create_legacy_address(&caller, &nonce);

        assert_eq!(
            created_address.encode(),
            "140e8a21d08cbb530929b012581a7c7e696145ef"
        );
    }

    #[test]
    fn test_missing_engine_state_is_not_found() {
        let storage = Storage::default();
        let storage = RwLock::new(storage);
        let io = StoragePointer(&storage);

        let actual_error = get_state(&io).unwrap_err();
        let actual_error = std::str::from_utf8(actual_error.as_ref()).unwrap();
        let expected_error = std::str::from_utf8(errors::ERR_STATE_NOT_FOUND).unwrap();

        assert_eq!(expected_error, actual_error);
    }

    #[test]
    fn test_empty_engine_state_is_corrupted() {
        let storage = Storage::default();
        let storage = RwLock::new(storage);
        let mut io = StoragePointer(&storage);

        io.write_storage(&bytes_to_key(KeyPrefix::Config, STATE_KEY), &[]);
        let actual_error = get_state(&io).unwrap_err();
        let actual_error = std::str::from_utf8(actual_error.as_ref()).unwrap();
        let expected_error = std::str::from_utf8(errors::ERR_STATE_CORRUPTED).unwrap();

        assert_eq!(expected_error, actual_error);
    }

    #[test]
    fn test_filtering_promises_from_logs_with_none_keeps_all() {
        let storage = Storage::default();
        let storage = RwLock::new(storage);
        let mut io = StoragePointer(&storage);
        let current_account_id = AccountId::default();
        let mut handler = Noop;
        let logs = vec![Log {
            address: Default::default(),
            topics: vec![],
            data: vec![],
        }];

        let actual_logs = apply_actions_from_logs(&mut io, &mut handler, logs, &current_account_id);
        let expected_logs = vec![ResultLog {
            address: Default::default(),
            topics: vec![],
            data: vec![],
        }];

        assert_eq!(expected_logs, actual_logs);
    }
}<|MERGE_RESOLUTION|>--- conflicted
+++ resolved
@@ -485,27 +485,12 @@
         let current_balance = get_balance(&self.io, sender);
 
         match gas_token {
-<<<<<<< HEAD
-            GasToken::ETH => {
+            GasToken::Base => {
                 if current_balance < prepaid_amount {
                     return Err(GasPaymentError::OutOfFund);
                 }
             }
-            GasToken::ERC20(_address) => {
-=======
-            GasToken::Base => {
-                // TODO: Remove the set_balance as we need to just check if they can spend
-                // Use new `can_transfer` function instead.
-                // Also needs to be verified how it is done on geth.
-                let new_balance = get_balance(&self.io, sender)
-                    .checked_sub(prepaid_amount)
-                    .ok_or(GasPaymentError::OutOfFund)?;
-
-                // This part is questionable.
-                set_balance(&mut self.io, sender, &new_balance);
-            }
-            GasToken::Erc20(_addr) => {
->>>>>>> 9dfd4f30
+            GasToken::Erc20(_address) => {
                 // TODO: Needs SputnikVM balance check
                 todo!()
             }
@@ -973,11 +958,7 @@
 
     let mut engine = Engine::new_with_state(state, sender, current_account_id, io, env);
     // TODO: Have GasToken derived from storage.
-<<<<<<< HEAD
-    let prepaid_amount = match engine.get_gas_payment(&sender, &transaction, GasToken::ETH) {
-=======
-    let prepaid_amount = match engine.charge_gas(&sender, &transaction, GasToken::Base) {
->>>>>>> 9dfd4f30
+    let prepaid_amount = match engine.get_gas_payment(&sender, &transaction, GasToken::Base) {
         Ok(gas_result) => gas_result,
         Err(GasPaymentError::OutOfFund) => {
             let result = SubmitResult::new(TransactionStatus::OutOfFund, 0, vec![]);
@@ -2158,11 +2139,7 @@
         };
         // TODO: Add other tests than just ETH as a gas token.
         let actual_result = engine
-<<<<<<< HEAD
-            .get_gas_payment(&origin, &transaction, GasToken::ETH)
-=======
-            .charge_gas(&origin, &transaction, GasToken::Base)
->>>>>>> 9dfd4f30
+            .get_gas_payment(&origin, &transaction, GasToken::Base)
             .unwrap();
 
         let expected_result = GasPaymentResult {
