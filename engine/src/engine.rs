--- conflicted
+++ resolved
@@ -551,13 +551,6 @@
                 let input = call_args.input;
 
                 // TODO: experimental
-<<<<<<< HEAD
-                // #[cfg(feature = "contract")]
-                // use alloc::rc::Rc;
-                // #[cfg(not(feature = "contract"))]
-                // use std::rc::Rc;
-=======
->>>>>>> 5acb175f
                 let tx_info = aurora_engine_evm::TransactionInfo {
                     gas_price: self.gas_price,
                     address: Some(contract),
@@ -573,13 +566,10 @@
                     // coinbase: Box::new(|| self.block_coinbase().0),
                     // block_height: Rc::new(|| self.env.block_height()),
                 };
-<<<<<<< HEAD
-                aurora_engine_evm::EngineEVM::new(&tx_info);
-=======
-
-                let _x = aurora_engine_evm::init_evm(&self.io, self.env, &tx_info);
-                // aurora_engine_evm::EngineEVM::new(&tx_info);
->>>>>>> 5acb175f
+
+                use aurora_engine_evm::EVMHandler;
+                let mut evm = aurora_engine_evm::init_evm(&self.io, self.env, &tx_info);
+                evm.transact_call();
 
                 self.call(
                     &origin,
