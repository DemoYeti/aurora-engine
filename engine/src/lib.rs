#![cfg_attr(not(feature = "std"), no_std)]
#![cfg_attr(not(feature = "std"), feature(alloc_error_handler))]
#![cfg_attr(
    all(feature = "log", target_arch = "wasm32"),
    feature(panic_info_message)
)]
#![deny(clippy::pedantic, clippy::nursery)]
#![allow(
    clippy::missing_errors_doc,
    clippy::missing_panics_doc,
    clippy::module_name_repetitions,
    clippy::unreadable_literal
)]

#[cfg(not(feature = "std"))]
extern crate alloc;
#[cfg(not(feature = "std"))]
extern crate core;

mod map;
pub mod parameters;
pub mod proof;

pub mod accounting;
pub mod admin_controlled;
#[cfg_attr(feature = "contract", allow(dead_code))]
pub mod connector;
pub mod deposit_event;
pub mod engine;
pub mod errors;
pub mod log_entry;
pub mod metadata;
pub mod pausables;
mod prelude;
pub mod state;
pub mod xcc;

#[cfg(target_arch = "wasm32")]
#[global_allocator]
static ALLOC: wee_alloc::WeeAlloc = wee_alloc::WeeAlloc::INIT;

#[cfg(target_arch = "wasm32")]
#[panic_handler]
#[cfg_attr(not(feature = "log"), allow(unused_variables))]
#[no_mangle]
pub unsafe fn on_panic(info: &::core::panic::PanicInfo) -> ! {
    #[cfg(feature = "log")]
    {
        use prelude::ToString;

        if let Some(msg) = info.message() {
            let msg = if let Some(log) = info.location() {
                prelude::format!("{} [{}]", msg, log)
            } else {
                msg.to_string()
            };
            prelude::sdk::panic_utf8(msg.as_bytes());
        } else if let Some(log) = info.location() {
            prelude::sdk::panic_utf8(log.to_string().as_bytes());
        }
    }

    ::core::arch::wasm32::unreachable();
}

#[cfg(target_arch = "wasm32")]
#[alloc_error_handler]
#[no_mangle]
pub unsafe fn on_alloc_error(_: core::alloc::Layout) -> ! {
    ::core::arch::wasm32::unreachable();
}

#[cfg(feature = "contract")]
mod contract {
    use borsh::BorshSerialize;

    use crate::admin_controlled::AdminControlled;
    use crate::connector::{self, EthConnectorContract};
    use crate::engine::{self, Engine};
    use crate::parameters::error::ParseTypeFromJsonError;
    #[cfg(feature = "evm_bully")]
    use crate::parameters::{BeginBlockArgs, BeginChainArgs};
    use crate::parameters::{
        CallArgs, DeployErc20TokenArgs, GetErc20FromNep141CallArgs, GetStorageAtArgs,
        NEP141FtOnTransferArgs, NewCallArgs, PausePrecompilesCallArgs, SetContractDataCallArgs,
        SetEthConnectorContractAccountArgs, SetOwnerArgs, TransferCallCallArgs, ViewCallArgs,
    };
    use crate::pausables::{
        Authorizer, EnginePrecompilesPauser, PausedPrecompilesChecker, PausedPrecompilesManager,
        PrecompileFlags,
    };
    use crate::prelude::account_id::AccountId;
    use crate::prelude::parameters::RefundCallArgs;
    use crate::prelude::sdk::types::{
        near_account_to_evm_address, SdkExpect, SdkProcess, SdkUnwrap,
    };
    use crate::prelude::storage::{bytes_to_key, KeyPrefix};
<<<<<<< HEAD
    use crate::prelude::{sdk, u256_to_arr, Address, PromiseResult, ERR_FAILED_PARSE, H256};
=======
    use crate::prelude::{
        sdk, u256_to_arr, Address, PromiseResult, ToString, Yocto, ERR_FAILED_PARSE, H256,
    };
>>>>>>> 0fd5bb20
    use crate::{errors, pausables, state};
    use aurora_engine_sdk::env::Env;
    use aurora_engine_sdk::io::{StorageIntermediate, IO};
    use aurora_engine_sdk::near_runtime::{Runtime, ViewEnv};
    use aurora_engine_sdk::promise::PromiseHandler;

    const CODE_KEY: &[u8; 4] = b"CODE";
    const CODE_STAGE_KEY: &[u8; 10] = b"CODE_STAGE";

    ///
    /// ADMINISTRATIVE METHODS
    ///

    /// Sets the configuration for the Engine.
    /// Should be called on deployment.
    #[no_mangle]
    pub extern "C" fn new() {
        let mut io = Runtime;
        if let Ok(state) = state::get_state(&io) {
            require_owner_only(&state, &io.predecessor_account_id());
        }

        let args: NewCallArgs = io.read_input_borsh().sdk_unwrap();
        state::set_state(&mut io, &args.into()).sdk_unwrap();
    }

    /// Get version of the contract.
    #[no_mangle]
    pub extern "C" fn get_version() {
        let mut io = Runtime;
        let version = option_env!("NEAR_EVM_VERSION")
            .map_or(&include_bytes!("../../VERSION")[..], str::as_bytes);
        io.return_output(version);
    }

    /// Get owner account id for this contract.
    #[no_mangle]
    pub extern "C" fn get_owner() {
        let mut io = Runtime;
        let state = state::get_state(&io).sdk_unwrap();
        io.return_output(state.owner_id.as_bytes());
    }

    /// Set owner account id for this contract.
    #[no_mangle]
    pub extern "C" fn set_owner() {
        let mut io = Runtime;
        let mut state = state::get_state(&io).sdk_unwrap();
        require_owner_only(&state, &io.predecessor_account_id());
        let args: SetOwnerArgs = io.read_input_borsh().sdk_unwrap();
        if state.owner_id == args.new_owner {
            sdk::panic_utf8(errors::ERR_SAME_OWNER);
        } else {
            state.owner_id = args.new_owner;
            state::set_state(&mut io, &state).sdk_unwrap();
        }
    }

    /// Get bridge prover id for this contract.
    #[no_mangle]
    pub extern "C" fn get_bridge_prover() {
        let mut io = Runtime;
        let promise_args = EthConnectorContract::init_instance(io)
            .sdk_unwrap()
            .get_bridge_prover();
        let promise_id = unsafe { io.promise_create_call(&promise_args) };
        io.promise_return(promise_id);
    }

    /// Get chain id for this contract.
    #[no_mangle]
    pub extern "C" fn get_chain_id() {
        let mut io = Runtime;
        io.return_output(&state::get_state(&io).sdk_unwrap().chain_id);
    }

    #[no_mangle]
    pub extern "C" fn get_upgrade_index() {
        let mut io = Runtime;
        let state = state::get_state(&io).sdk_unwrap();
        let index = internal_get_upgrade_index();
        io.return_output(&(index + state.upgrade_delay_blocks).to_le_bytes());
    }

    /// Stage new code for deployment.
    #[no_mangle]
    pub extern "C" fn stage_upgrade() {
        let mut io = Runtime;
        let state = state::get_state(&io).sdk_unwrap();
        let block_height = io.block_height();
        require_owner_only(&state, &io.predecessor_account_id());
        io.read_input_and_store(&bytes_to_key(KeyPrefix::Config, CODE_KEY));
        io.write_storage(
            &bytes_to_key(KeyPrefix::Config, CODE_STAGE_KEY),
            &block_height.to_le_bytes(),
        );
    }

    /// Deploy staged upgrade.
    #[no_mangle]
    pub extern "C" fn deploy_upgrade() {
        let io = Runtime;
        let state = state::get_state(&io).sdk_unwrap();
        require_owner_only(&state, &io.predecessor_account_id());
        let index = internal_get_upgrade_index();
        if io.block_height() <= index + state.upgrade_delay_blocks {
            sdk::panic_utf8(errors::ERR_NOT_ALLOWED_TOO_EARLY);
        }
        Runtime::self_deploy(&bytes_to_key(KeyPrefix::Config, CODE_KEY));
    }

    /// Called as part of the upgrade process (see `engine-sdk::self_deploy`). This function is meant
    /// to make any necessary changes to the state such that it aligns with the newly deployed
    /// code.
    #[no_mangle]
    #[allow(clippy::missing_const_for_fn)]
    pub extern "C" fn state_migration() {
        // TODO: currently we don't have migrations
    }

    /// Resumes previously [`paused`] precompiles.
    ///
    /// [`paused`]: crate::contract::pause_precompiles
    #[no_mangle]
    pub extern "C" fn resume_precompiles() {
        let io = Runtime;
        let state = state::get_state(&io).sdk_unwrap();
        let predecessor_account_id = io.predecessor_account_id();

        require_owner_only(&state, &predecessor_account_id);

        let args: PausePrecompilesCallArgs = io.read_input_borsh().sdk_unwrap();
        let flags = PrecompileFlags::from_bits_truncate(args.paused_mask);
        let mut pauser = EnginePrecompilesPauser::from_io(io);
        pauser.resume_precompiles(flags);
    }

    /// Pauses a precompile.
    #[no_mangle]
    pub extern "C" fn pause_precompiles() {
        let io = Runtime;
        let authorizer: pausables::EngineAuthorizer = engine::get_authorizer();

        if !authorizer.is_authorized(&io.predecessor_account_id()) {
            sdk::panic_utf8(b"ERR_UNAUTHORIZED");
        }

        let args: PausePrecompilesCallArgs = io.read_input_borsh().sdk_unwrap();
        let flags = PrecompileFlags::from_bits_truncate(args.paused_mask);
        let mut pauser = EnginePrecompilesPauser::from_io(io);
        pauser.pause_precompiles(flags);
    }

    /// Returns an unsigned integer where each 1-bit means that a precompile corresponding to that bit is paused and
    /// 0-bit means not paused.
    #[no_mangle]
    pub extern "C" fn paused_precompiles() {
        let mut io = Runtime;
        let pauser = EnginePrecompilesPauser::from_io(io);
        let data = pauser.paused().bits().to_le_bytes();
        io.return_output(&data);
    }

    ///
    /// MUTATIVE METHODS
    ///

    /// Deploy code into the EVM.
    #[no_mangle]
    pub extern "C" fn deploy_code() {
        let io = Runtime;
        let input = io.read_input().to_vec();
        let current_account_id = io.current_account_id();
        let mut engine = Engine::new(
            predecessor_address(&io.predecessor_account_id()),
            current_account_id,
            io,
            &io,
        )
        .sdk_unwrap();
        Engine::deploy_code_with_input(&mut engine, input, &mut Runtime)
            .map(|res| res.try_to_vec().sdk_expect(errors::ERR_SERIALIZE))
            .sdk_process();
        // TODO: charge for storage
    }

    /// Call method on the EVM contract.
    #[no_mangle]
    pub extern "C" fn call() {
        let io = Runtime;
        let bytes = io.read_input().to_vec();
        let args = CallArgs::deserialize(&bytes).sdk_expect(errors::ERR_BORSH_DESERIALIZE);
        let current_account_id = io.current_account_id();
        let predecessor_account_id = io.predecessor_account_id();

        // During the XCC flow the Engine will call itself to move wNEAR
        // to the user's sub-account. We do not want this move to happen
        // if prior promises in the flow have failed.
        if current_account_id == predecessor_account_id {
            let check_promise: Result<(), &[u8]> = match io.promise_result_check() {
                Some(true) | None => Ok(()),
                Some(false) => Err(b"ERR_CALLBACK_OF_FAILED_PROMISE"),
            };
            check_promise.sdk_unwrap();
        }

        let mut engine = Engine::new(
            predecessor_address(&predecessor_account_id),
            current_account_id,
            io,
            &io,
        )
        .sdk_unwrap();
        Engine::call_with_args(&mut engine, args, &mut Runtime)
            .map(|res| res.try_to_vec().sdk_expect(errors::ERR_SERIALIZE))
            .sdk_process();
        // TODO: charge for storage
    }

    /// Process signed Ethereum transaction.
    /// Must match `CHAIN_ID` to make sure it's signed for given chain vs replayed from another chain.
    #[no_mangle]
    pub extern "C" fn submit() {
        let io = Runtime;
        let input = io.read_input().to_vec();
        let current_account_id = io.current_account_id();
        let state = state::get_state(&io).sdk_unwrap();
        let relayer_address = predecessor_address(&io.predecessor_account_id());
        let result = engine::submit(
            io,
            &io,
            &input,
            state,
            current_account_id,
            relayer_address,
            &mut Runtime,
        );

        result
            .map(|res| res.try_to_vec().sdk_expect(errors::ERR_SERIALIZE))
            .sdk_process();
    }

    #[no_mangle]
    pub extern "C" fn register_relayer() {
        let io = Runtime;
        let relayer_address = io.read_input_arr20().sdk_unwrap();

        let current_account_id = io.current_account_id();
        let predecessor_account_id = io.predecessor_account_id();
        let mut engine = Engine::new(
            predecessor_address(&predecessor_account_id),
            current_account_id,
            io,
            &io,
        )
        .sdk_unwrap();
        engine.register_relayer(
            predecessor_account_id.as_bytes(),
            Address::from_array(relayer_address),
        );
    }

    /// Updates the bytecode for user's router contracts created by the engine.
    /// These contracts are where cross-contract calls initiated by the EVM precompile
    /// will be sent from.
    #[no_mangle]
    pub extern "C" fn factory_update() {
        let mut io = Runtime;
        let state = state::get_state(&io).sdk_unwrap();
        require_owner_only(&state, &io.predecessor_account_id());
        let bytes = io.read_input().to_vec();
        let router_bytecode = crate::xcc::RouterCode::new(bytes);
        crate::xcc::update_router_code(&mut io, &router_bytecode);
    }

    /// Updates the bytecode version for the given account. This is only called as a callback
    /// when a new version of the router contract is deployed to an account.
    #[no_mangle]
    pub extern "C" fn factory_update_address_version() {
        let mut io = Runtime;
        // The function is only set to be private, otherwise callback error will happen.
        io.assert_private_call().sdk_unwrap();
        let check_deploy: Result<(), &[u8]> = match io.promise_result_check() {
            Some(true) => Ok(()),
            Some(false) => Err(b"ERR_ROUTER_DEPLOY_FAILED"),
            None => Err(b"ERR_ROUTER_UPDATE_NOT_CALLBACK"),
        };
        check_deploy.sdk_unwrap();
        let args: crate::xcc::AddressVersionUpdateArgs = io.read_input_borsh().sdk_unwrap();
        crate::xcc::set_code_version_of_address(&mut io, &args.address, args.version);
    }

    /// Sets the address for the `wNEAR` ERC-20 contract. This contract will be used by the
    /// cross-contract calls feature to have users pay for their NEAR transactions.
    #[no_mangle]
    pub extern "C" fn factory_set_wnear_address() {
        let mut io = Runtime;
        let state = state::get_state(&io).sdk_unwrap();
        require_owner_only(&state, &io.predecessor_account_id());
        let address = io.read_input_arr20().sdk_unwrap();
        crate::xcc::set_wnear_address(&mut io, &Address::from_array(address));
    }

    /// Deploy ERC20 token mapped to a NEP141
    #[no_mangle]
    pub extern "C" fn deploy_erc20_token() {
        let mut io = Runtime;
        // Id of the NEP141 token in Near
        let args: DeployErc20TokenArgs = io.read_input_borsh().sdk_unwrap();

        let address = engine::deploy_erc20_token(args, io, &io, &mut Runtime).sdk_unwrap();

        io.return_output(
            &address
                .as_bytes()
                .try_to_vec()
                .sdk_expect(errors::ERR_SERIALIZE),
        );

        // TODO: charge for storage
    }

    /// Callback invoked by exit to NEAR precompile to handle potential
    /// errors in the exit call.
    #[no_mangle]
    pub extern "C" fn refund_on_error() {
        let io = Runtime;
        io.assert_private_call().sdk_unwrap();

        // This function should only be called as the callback of
        // exactly one promise.
        if io.promise_results_count() != 1 {
            sdk::panic_utf8(errors::ERR_PROMISE_COUNT);
        }

        if let Some(PromiseResult::Successful(_)) = io.promise_result(0) {
            // Promise succeeded -- nothing to do
        } else {
            // Exit call failed; need to refund tokens
            let args: RefundCallArgs = io.read_input_borsh().sdk_unwrap();
            let state = state::get_state(&io).sdk_unwrap();
            let refund_result =
                engine::refund_on_error(io, &io, state, &args, &mut Runtime).sdk_unwrap();

            if !refund_result.status.is_ok() {
                sdk::panic_utf8(errors::ERR_REFUND_FAILURE);
            }
        }
    }

    ///
    /// NONMUTATIVE METHODS
    ///
    #[no_mangle]
    pub extern "C" fn view() {
        let mut io = Runtime;
        let env = ViewEnv;
        let args: ViewCallArgs = io.read_input_borsh().sdk_unwrap();
        let current_account_id = io.current_account_id();
        let engine = Engine::new(args.sender, current_account_id, io, &env).sdk_unwrap();
        let result = Engine::view_with_args(&engine, args).sdk_unwrap();
        io.return_output(&result.try_to_vec().sdk_expect(errors::ERR_SERIALIZE));
    }

    #[no_mangle]
    pub extern "C" fn get_block_hash() {
        let mut io = Runtime;
        let block_height = io.read_input_borsh().sdk_unwrap();
        let account_id = io.current_account_id();
        let chain_id = state::get_state(&io)
            .map(|state| state.chain_id)
            .sdk_unwrap();
        let block_hash =
            crate::engine::compute_block_hash(chain_id, block_height, account_id.as_bytes());
        io.return_output(block_hash.as_bytes());
    }

    #[no_mangle]
    pub extern "C" fn get_code() {
        let mut io = Runtime;
        let address = io.read_input_arr20().sdk_unwrap();
        let code = engine::get_code(&io, &Address::from_array(address));
        io.return_output(&code);
    }

    #[no_mangle]
    pub extern "C" fn get_balance() {
        let mut io = Runtime;
        let address = io.read_input_arr20().sdk_unwrap();
        let balance = engine::get_balance(&io, &Address::from_array(address));
        io.return_output(&balance.to_bytes());
    }

    #[no_mangle]
    pub extern "C" fn get_nonce() {
        let mut io = Runtime;
        let address = io.read_input_arr20().sdk_unwrap();
        let nonce = engine::get_nonce(&io, &Address::from_array(address));
        io.return_output(&u256_to_arr(&nonce));
    }

    #[no_mangle]
    pub extern "C" fn get_storage_at() {
        let mut io = Runtime;
        let args: GetStorageAtArgs = io.read_input_borsh().sdk_unwrap();
        let address = args.address;
        let generation = engine::get_generation(&io, &address);
        let value = engine::get_storage(&io, &args.address, &H256(args.key), generation);
        io.return_output(&value.0);
    }

    ///
    /// BENCHMARKING METHODS
    ///
    #[cfg(feature = "evm_bully")]
    #[no_mangle]
    pub extern "C" fn begin_chain() {
        use crate::prelude::U256;
        let mut io = Runtime;
        let mut state = state::get_state(&io).sdk_unwrap();
        require_owner_only(&state, &io.predecessor_account_id());
        let args: BeginChainArgs = io.read_input_borsh().sdk_unwrap();
        state.chain_id = args.chain_id;
        state::set_state(&mut io, &state).sdk_unwrap();
        // set genesis block balances
        for account_balance in args.genesis_alloc {
            engine::set_balance(
                &mut io,
                &account_balance.address,
                &crate::prelude::Wei::new(U256::from(account_balance.balance)),
            );
        }
        // return new chain ID
        io.return_output(&state::get_state(&io).sdk_unwrap().chain_id);
    }

    #[cfg(feature = "evm_bully")]
    #[no_mangle]
    pub extern "C" fn begin_block() {
        let io = Runtime;
        let state = state::get_state(&io).sdk_unwrap();
        require_owner_only(&state, &io.predecessor_account_id());
        let _args: BeginBlockArgs = io.read_input_borsh().sdk_unwrap();
        // TODO: https://github.com/aurora-is-near/aurora-engine/issues/2
    }

    ///
    /// ETH-CONNECTOR
    ///
    #[no_mangle]
    pub extern "C" fn new_eth_connector() {
        let io = Runtime;
        // Only the owner can initialize the EthConnector
        let is_private = io.assert_private_call();

        if is_private.is_err() {
            let state = state::get_state(&io).sdk_unwrap();
            require_owner_only(&state, &io.predecessor_account_id());
        }
<<<<<<< HEAD
        //
        // let args: InitCallArgs = io.read_input_borsh().sdk_unwrap();
        // let owner_id = io.current_account_id();
        // EthConnectorContract::create_contract().sdk_unwrap();
=======

        let args: InitCallArgs = io.read_input_borsh().sdk_unwrap();
        let owner_id = io.current_account_id();

        EthConnectorContract::create_contract(io, &owner_id, args).sdk_unwrap();
>>>>>>> 0fd5bb20
    }

    #[no_mangle]
    pub extern "C" fn set_eth_connector_contract_data() {
        let mut io = Runtime;
        // Only the owner can set the EthConnector contract data
        let is_private = io.assert_private_call();
        if is_private.is_err() {
            let state = state::get_state(&io).sdk_unwrap();
            require_owner_only(&state, &io.predecessor_account_id());
        }

        let args: SetContractDataCallArgs = io.read_input_borsh().sdk_unwrap();
        connector::set_contract_data(&mut io, args).sdk_unwrap();
    }

    #[no_mangle]
    pub extern "C" fn withdraw() {
        use crate::prelude::{EngineWithdrawCallArgs, WithdrawCallArgs};

        let mut io = Runtime;
        io.assert_one_yocto().sdk_unwrap();
<<<<<<< HEAD
        let args: WithdrawCallArgs = io.read_input_borsh().sdk_unwrap();
        let input = EngineWithdrawCallArgs {
            sender_id: io.predecessor_account_id(),
            recipient_address: args.recipient_address,
            amount: args.amount,
=======
        let args = io.read_input_borsh().sdk_unwrap();
        let current_account_id = io.current_account_id();
        let predecessor_account_id = io.predecessor_account_id();
        let result = EthConnectorContract::init_instance(io)
            .sdk_unwrap()
            .withdraw_eth_from_near(&current_account_id, &predecessor_account_id, &args)
            .sdk_unwrap();
        let result_bytes = result.try_to_vec().sdk_expect(errors::ERR_SERIALIZE);
        // We intentionally do not go through the `io` struct here because we must bypass
        // the check that prevents output that is accepted by the eth_custodian
        #[allow(clippy::as_conversions)]
        unsafe {
            exports::value_return(
                u64::try_from(result_bytes.len()).sdk_expect(errors::ERR_VALUE_CONVERSION),
                result_bytes.as_ptr() as u64,
            );
>>>>>>> 0fd5bb20
        }
        .try_to_vec()
        .unwrap();

        let promise_args = EthConnectorContract::init_instance(io)
            .sdk_unwrap()
            .withdraw_eth_from_near(input);
        let promise_id = unsafe { io.promise_create_call(&promise_args) };
        io.promise_return(promise_id);
    }

    #[no_mangle]
    pub extern "C" fn deposit() {
        let mut io = Runtime;
        let input = io.read_input().to_vec();
        let promise_args = EthConnectorContract::init_instance(io)
            .sdk_unwrap()
            .deposit(input);
        let promise_id = unsafe { io.promise_create_call(&promise_args) };
        io.promise_return(promise_id);
    }

    #[no_mangle]
    pub extern "C" fn is_used_proof() {
        let mut io = Runtime;
        let input = io.read_input().to_vec();
        let promise_args = EthConnectorContract::init_instance(io)
            .sdk_unwrap()
<<<<<<< HEAD
            .is_used_proof(input);
        let promise_id = unsafe { io.promise_create_call(&promise_args) };
        io.promise_return(promise_id);
=======
            .is_used_proof(&args.proof);
        let res = is_used_proof.try_to_vec().unwrap();
        io.return_output(&res[..]);
>>>>>>> 0fd5bb20
    }

    #[no_mangle]
    pub extern "C" fn ft_total_supply() {
        let mut io = Runtime;
        let promise_args = EthConnectorContract::init_instance(io)
            .sdk_unwrap()
            .ft_total_eth_supply_on_near();
        let promise_id = unsafe { io.promise_create_call(&promise_args) };
        io.promise_return(promise_id);
    }

    #[no_mangle]
    pub extern "C" fn ft_total_eth_supply_on_near() {
        let mut io = Runtime;
        let promise_args = EthConnectorContract::init_instance(io)
            .sdk_unwrap()
            .ft_total_eth_supply_on_near();
        let promise_id = unsafe { io.promise_create_call(&promise_args) };
        io.promise_return(promise_id);
    }

    #[no_mangle]
    pub extern "C" fn ft_balance_of() {
        let mut io = Runtime;
        let input = io.read_input().to_vec();
        let promise_args = EthConnectorContract::init_instance(io)
            .sdk_unwrap()
<<<<<<< HEAD
            .ft_balance_of(input);
        let promise_id = unsafe { io.promise_create_call(&promise_args) };
        io.promise_return(promise_id);
=======
            .ft_balance_of(&args);
>>>>>>> 0fd5bb20
    }

    #[no_mangle]
    pub extern "C" fn ft_balance_of_eth() {
        let io = Runtime;
        let args: crate::parameters::BalanceOfEthCallArgs = io.read_input().to_value().sdk_unwrap();
        EthConnectorContract::init_instance(io)
            .sdk_unwrap()
            .ft_balance_of_eth_on_aurora(&args)
            .sdk_unwrap();
    }

    #[no_mangle]
    pub extern "C" fn ft_transfer() {
        use crate::parameters::TransferCallArgs;
        let mut io = Runtime;
        io.assert_one_yocto().sdk_unwrap();
        let input = serde_json::from_slice::<TransferCallArgs>(&io.read_input().to_vec())
            .and_then(|args| {
                serde_json::to_vec(&(
                    io.predecessor_account_id(),
                    args.receiver_id,
                    args.amount,
                    args.memo,
                ))
            })
            .map_err(Into::<ParseTypeFromJsonError>::into)
            .sdk_unwrap();
<<<<<<< HEAD
=======
        EthConnectorContract::init_instance(io)
            .sdk_unwrap()
            .ft_transfer(&predecessor_account_id, &args)
            .sdk_unwrap();
    }

    #[no_mangle]
    pub extern "C" fn ft_resolve_transfer() {
        let io = Runtime;
>>>>>>> 0fd5bb20

        let promise_arg = EthConnectorContract::init_instance(io)
            .sdk_unwrap()
<<<<<<< HEAD
            .ft_transfer(input);
        let promise_id = unsafe { io.promise_create_call(&promise_arg) };
        io.promise_return(promise_id);
=======
            .ft_resolve_transfer(&args, promise_result);
>>>>>>> 0fd5bb20
    }

    #[no_mangle]
    pub extern "C" fn ft_transfer_call() {
        let mut io = Runtime;
        // Check is payable
        io.assert_one_yocto().sdk_unwrap();
        let input = serde_json::from_slice::<TransferCallCallArgs>(&io.read_input().to_vec())
            .and_then(|args| {
                serde_json::to_vec(&(
                    io.predecessor_account_id(),
                    args.receiver_id,
                    args.amount,
                    args.memo,
                    args.msg,
                ))
            })
            .map_err(Into::<ParseTypeFromJsonError>::into)
            .sdk_unwrap();

        let promise_args = EthConnectorContract::init_instance(io)
            .sdk_unwrap()
            .ft_transfer_call(input);
        let promise_id = unsafe { io.promise_create_call(&promise_args) };
        io.promise_return(promise_id);
    }

    /// Allow receiving NEP141 tokens to the EVM contract.
    ///
    /// This function returns the amount of tokens to return to the sender.
    /// Either all tokens are transferred tokens are returned in case of an
    /// error, or no token is returned if tx was successful.
    #[no_mangle]
    pub extern "C" fn ft_on_transfer() {
        let io = Runtime;
        let current_account_id = io.current_account_id();
        let predecessor_account_id = io.predecessor_account_id();
        let mut engine = Engine::new(
            predecessor_address(&predecessor_account_id),
            current_account_id.clone(),
            io,
            &io,
        )
        .sdk_unwrap();

        let args: NEP141FtOnTransferArgs = serde_json::from_slice(&io.read_input().to_vec())
            .map_err(Into::<ParseTypeFromJsonError>::into)
            .sdk_unwrap();
        let mut eth_connector = EthConnectorContract::init_instance(io).sdk_unwrap();

        if predecessor_account_id == eth_connector.get_eth_connector_contract_account() {
            eth_connector.ft_on_transfer(&engine, &args).sdk_unwrap();
        } else {
            engine.receive_erc20_tokens(
                &predecessor_account_id,
                &args,
                &current_account_id,
                &mut Runtime,
            );
        }
    }

    #[no_mangle]
    pub extern "C" fn storage_deposit() {
        use crate::parameters::StorageDepositCallArgs;

        let mut io = Runtime;
        let input = serde_json::from_slice::<StorageDepositCallArgs>(&io.read_input().to_vec())
            .and_then(|args| {
                serde_json::to_vec(&(
                    io.predecessor_account_id(),
                    args.account_id,
                    args.registration_only,
                ))
            })
            .map_err(Into::<ParseTypeFromJsonError>::into)
            .sdk_unwrap();

        let promise_args = EthConnectorContract::init_instance(io)
            .sdk_unwrap()
            .storage_deposit(input, io.attached_deposit());
        let promise_id = unsafe { io.promise_create_call(&promise_args) };

        io.promise_return(promise_id);
    }

    #[no_mangle]
    pub extern "C" fn storage_unregister() {
        use crate::parameters::StorageUnregisterCallArgs;
        let mut io = Runtime;
        io.assert_one_yocto().sdk_unwrap();

        let input = serde_json::from_slice::<StorageUnregisterCallArgs>(&io.read_input().to_vec())
            .and_then(|args| serde_json::to_vec(&(io.predecessor_account_id(), args.force)))
            .map_err(Into::<ParseTypeFromJsonError>::into)
            .sdk_unwrap();

        let promise_args = EthConnectorContract::init_instance(io)
            .sdk_unwrap()
            .storage_unregister(input);
        let promise_id = unsafe { io.promise_create_call(&promise_args) };

        io.promise_return(promise_id);
    }

    #[no_mangle]
    pub extern "C" fn storage_withdraw() {
        use crate::parameters::StorageWithdrawCallArgs;
        let mut io = Runtime;
        io.assert_one_yocto().sdk_unwrap();

        let input = serde_json::from_slice::<StorageWithdrawCallArgs>(&io.read_input().to_vec())
            .and_then(|args| serde_json::to_vec(&(io.predecessor_account_id(), args.amount)))
            .map_err(Into::<ParseTypeFromJsonError>::into)
            .sdk_unwrap();
<<<<<<< HEAD

        let promise_args = EthConnectorContract::init_instance(io)
            .sdk_unwrap()
            .storage_withdraw(input);
        let promise_id = unsafe { io.promise_create_call(&promise_args) };

        io.promise_return(promise_id);
=======
        let predecessor_account_id = io.predecessor_account_id();
        EthConnectorContract::init_instance(io)
            .sdk_unwrap()
            .storage_withdraw(&predecessor_account_id, &args)
            .sdk_unwrap();
>>>>>>> 0fd5bb20
    }

    #[no_mangle]
    pub extern "C" fn storage_balance_of() {
        let mut io = Runtime;
        let input = io.read_input().to_vec();
        let promise_args = EthConnectorContract::init_instance(io)
            .sdk_unwrap()
<<<<<<< HEAD
            .storage_balance_of(input);
        let promise_id = unsafe { io.promise_create_call(&promise_args) };
        io.promise_return(promise_id);
=======
            .storage_balance_of(&args);
>>>>>>> 0fd5bb20
    }

    #[no_mangle]
    pub extern "C" fn get_eth_connector_contract_account() {
        let mut io = Runtime;
        let account = EthConnectorContract::init_instance(io)
            .sdk_unwrap()
            .get_eth_connector_contract_account();
        let data = account.try_to_vec().expect(ERR_FAILED_PARSE);
        io.return_output(&data[..]);
    }

    #[no_mangle]
    pub extern "C" fn set_eth_connector_contract_account() {
        let io = Runtime;
        let is_private = io.assert_private_call();

        if is_private.is_err() {
            let state = state::get_state(&io).sdk_unwrap();
            require_owner_only(&state, &io.predecessor_account_id());
        }

        let args: SetEthConnectorContractAccountArgs = io.read_input_borsh().sdk_unwrap();

        EthConnectorContract::init_instance(io)
            .sdk_unwrap()
<<<<<<< HEAD
            .set_eth_connector_contract_account(&args.account);
=======
            .set_paused_flags(&args);
>>>>>>> 0fd5bb20
    }

    #[no_mangle]
    pub extern "C" fn disable_legacy_nep141() {
        let io = Runtime;
        let state = state::get_state(&io).sdk_unwrap();
        require_owner_only(&state, &io.predecessor_account_id());

        EthConnectorContract::init_instance(io)
            .sdk_unwrap()
            .disable_legacy_nep141();
    }

    #[no_mangle]
    pub extern "C" fn get_paused_flags() {
        let mut io = Runtime;
        let promise_args = EthConnectorContract::init_instance(io)
            .sdk_unwrap()
            .get_paused_flags();
        let promise_id = unsafe { io.promise_create_call(&promise_args) };
        io.promise_return(promise_id);
    }

    #[no_mangle]
    pub extern "C" fn get_accounts_counter() {
        let mut io = Runtime;
        let promise_args = EthConnectorContract::init_instance(io)
            .sdk_unwrap()
            .get_accounts_counter();
        let promise_id = unsafe { io.promise_create_call(&promise_args) };
        io.promise_return(promise_id);
    }

    #[no_mangle]
    pub extern "C" fn ft_metadata() {
        let mut io = Runtime;
<<<<<<< HEAD
        let promise_args = EthConnectorContract::init_instance(io)
            .sdk_unwrap()
            .get_metadata();
        let promise_id = unsafe { io.promise_create_call(&promise_args) };
        io.promise_return(promise_id);
=======
        let metadata: FungibleTokenMetadata = connector::get_metadata(&io).unwrap_or_default();
        let bytes = serde_json::to_vec(&metadata).unwrap_or_default();
        io.return_output(&bytes);
>>>>>>> 0fd5bb20
    }

    #[cfg(feature = "integration-test")]
    #[no_mangle]
    pub extern "C" fn verify_log_entry() {
        sdk::log!("Call from verify_log_entry");
        let mut io = Runtime;
        let data = true.try_to_vec().unwrap();
        io.return_output(&data[..]);
    }

    /// Function used to create accounts for tests
    #[cfg(feature = "integration-test")]
    #[no_mangle]
    pub extern "C" fn mint_account() {
<<<<<<< HEAD
=======
        use crate::connector::ZERO_ATTACHED_BALANCE;
>>>>>>> 0fd5bb20
        use crate::prelude::{NEP141Wei, U256};
        use evm::backend::ApplyBackend;

        let io = Runtime;
        let args: ([u8; 20], u64, u64) = io.read_input_borsh().sdk_expect(errors::ERR_ARGS);
        let address = Address::from_array(args.0);
        let nonce = U256::from(args.1);
        let balance = NEP141Wei::new(u128::from(args.2));
        let current_account_id = io.current_account_id();
        let mut engine = Engine::new(address, current_account_id, io, &io).sdk_unwrap();
        let state_change = evm::backend::Apply::Modify {
            address: address.raw(),
            basic: evm::backend::Basic {
                balance: U256::from(balance.as_u128()),
                nonce,
            },
            code: None,
            storage: core::iter::empty(),
            reset_storage: false,
        };
        engine.apply(core::iter::once(state_change), core::iter::empty(), false);
    }

    #[no_mangle]
    pub extern "C" fn get_erc20_from_nep141() {
        let mut io = Runtime;
        let args: GetErc20FromNep141CallArgs = io.read_input_borsh().sdk_unwrap();

        io.return_output(
            engine::get_erc20_from_nep141(&io, &args.nep141)
                .sdk_unwrap()
                .as_slice(),
        );
    }

    #[no_mangle]
    pub extern "C" fn get_nep141_from_erc20() {
        let mut io = Runtime;
        let erc20_address: crate::engine::ERC20Address =
            io.read_input().to_vec().try_into().sdk_unwrap();
        io.return_output(
            engine::nep141_erc20_map(io)
                .lookup_right(&erc20_address)
                .sdk_expect("ERC20_NOT_FOUND")
                .as_ref(),
        );
    }

    ///
    /// Utility methods.
    ///

    fn internal_get_upgrade_index() -> u64 {
        let io = Runtime;
        match io.read_u64(&bytes_to_key(KeyPrefix::Config, CODE_STAGE_KEY)) {
            Ok(index) => index,
            Err(sdk::error::ReadU64Error::InvalidU64) => {
                sdk::panic_utf8(errors::ERR_INVALID_UPGRADE)
            }
            Err(sdk::error::ReadU64Error::MissingValue) => sdk::panic_utf8(errors::ERR_NO_UPGRADE),
        }
    }

    fn require_owner_only(state: &state::EngineState, predecessor_account_id: &AccountId) {
        if &state.owner_id != predecessor_account_id {
            sdk::panic_utf8(errors::ERR_NOT_ALLOWED);
        }
    }

    fn predecessor_address(predecessor_account_id: &AccountId) -> Address {
        near_account_to_evm_address(predecessor_account_id.as_bytes())
    }
}

pub trait AuroraState {
    fn add_promise(&mut self, promise: aurora_engine_types::parameters::PromiseCreateArgs);
}<|MERGE_RESOLUTION|>--- conflicted
+++ resolved
@@ -95,13 +95,7 @@
         near_account_to_evm_address, SdkExpect, SdkProcess, SdkUnwrap,
     };
     use crate::prelude::storage::{bytes_to_key, KeyPrefix};
-<<<<<<< HEAD
     use crate::prelude::{sdk, u256_to_arr, Address, PromiseResult, ERR_FAILED_PARSE, H256};
-=======
-    use crate::prelude::{
-        sdk, u256_to_arr, Address, PromiseResult, ToString, Yocto, ERR_FAILED_PARSE, H256,
-    };
->>>>>>> 0fd5bb20
     use crate::{errors, pausables, state};
     use aurora_engine_sdk::env::Env;
     use aurora_engine_sdk::io::{StorageIntermediate, IO};
@@ -562,18 +556,10 @@
             let state = state::get_state(&io).sdk_unwrap();
             require_owner_only(&state, &io.predecessor_account_id());
         }
-<<<<<<< HEAD
         //
         // let args: InitCallArgs = io.read_input_borsh().sdk_unwrap();
         // let owner_id = io.current_account_id();
         // EthConnectorContract::create_contract().sdk_unwrap();
-=======
-
-        let args: InitCallArgs = io.read_input_borsh().sdk_unwrap();
-        let owner_id = io.current_account_id();
-
-        EthConnectorContract::create_contract(io, &owner_id, args).sdk_unwrap();
->>>>>>> 0fd5bb20
     }
 
     #[no_mangle]
@@ -596,30 +582,11 @@
 
         let mut io = Runtime;
         io.assert_one_yocto().sdk_unwrap();
-<<<<<<< HEAD
         let args: WithdrawCallArgs = io.read_input_borsh().sdk_unwrap();
         let input = EngineWithdrawCallArgs {
             sender_id: io.predecessor_account_id(),
             recipient_address: args.recipient_address,
             amount: args.amount,
-=======
-        let args = io.read_input_borsh().sdk_unwrap();
-        let current_account_id = io.current_account_id();
-        let predecessor_account_id = io.predecessor_account_id();
-        let result = EthConnectorContract::init_instance(io)
-            .sdk_unwrap()
-            .withdraw_eth_from_near(&current_account_id, &predecessor_account_id, &args)
-            .sdk_unwrap();
-        let result_bytes = result.try_to_vec().sdk_expect(errors::ERR_SERIALIZE);
-        // We intentionally do not go through the `io` struct here because we must bypass
-        // the check that prevents output that is accepted by the eth_custodian
-        #[allow(clippy::as_conversions)]
-        unsafe {
-            exports::value_return(
-                u64::try_from(result_bytes.len()).sdk_expect(errors::ERR_VALUE_CONVERSION),
-                result_bytes.as_ptr() as u64,
-            );
->>>>>>> 0fd5bb20
         }
         .try_to_vec()
         .unwrap();
@@ -648,15 +615,9 @@
         let input = io.read_input().to_vec();
         let promise_args = EthConnectorContract::init_instance(io)
             .sdk_unwrap()
-<<<<<<< HEAD
             .is_used_proof(input);
         let promise_id = unsafe { io.promise_create_call(&promise_args) };
         io.promise_return(promise_id);
-=======
-            .is_used_proof(&args.proof);
-        let res = is_used_proof.try_to_vec().unwrap();
-        io.return_output(&res[..]);
->>>>>>> 0fd5bb20
     }
 
     #[no_mangle]
@@ -685,13 +646,9 @@
         let input = io.read_input().to_vec();
         let promise_args = EthConnectorContract::init_instance(io)
             .sdk_unwrap()
-<<<<<<< HEAD
             .ft_balance_of(input);
         let promise_id = unsafe { io.promise_create_call(&promise_args) };
         io.promise_return(promise_id);
-=======
-            .ft_balance_of(&args);
->>>>>>> 0fd5bb20
     }
 
     #[no_mangle]
@@ -720,28 +677,12 @@
             })
             .map_err(Into::<ParseTypeFromJsonError>::into)
             .sdk_unwrap();
-<<<<<<< HEAD
-=======
-        EthConnectorContract::init_instance(io)
-            .sdk_unwrap()
-            .ft_transfer(&predecessor_account_id, &args)
-            .sdk_unwrap();
-    }
-
-    #[no_mangle]
-    pub extern "C" fn ft_resolve_transfer() {
-        let io = Runtime;
->>>>>>> 0fd5bb20
 
         let promise_arg = EthConnectorContract::init_instance(io)
             .sdk_unwrap()
-<<<<<<< HEAD
             .ft_transfer(input);
         let promise_id = unsafe { io.promise_create_call(&promise_arg) };
         io.promise_return(promise_id);
-=======
-            .ft_resolve_transfer(&args, promise_result);
->>>>>>> 0fd5bb20
     }
 
     #[no_mangle]
@@ -857,7 +798,6 @@
             .and_then(|args| serde_json::to_vec(&(io.predecessor_account_id(), args.amount)))
             .map_err(Into::<ParseTypeFromJsonError>::into)
             .sdk_unwrap();
-<<<<<<< HEAD
 
         let promise_args = EthConnectorContract::init_instance(io)
             .sdk_unwrap()
@@ -865,13 +805,6 @@
         let promise_id = unsafe { io.promise_create_call(&promise_args) };
 
         io.promise_return(promise_id);
-=======
-        let predecessor_account_id = io.predecessor_account_id();
-        EthConnectorContract::init_instance(io)
-            .sdk_unwrap()
-            .storage_withdraw(&predecessor_account_id, &args)
-            .sdk_unwrap();
->>>>>>> 0fd5bb20
     }
 
     #[no_mangle]
@@ -880,13 +813,9 @@
         let input = io.read_input().to_vec();
         let promise_args = EthConnectorContract::init_instance(io)
             .sdk_unwrap()
-<<<<<<< HEAD
             .storage_balance_of(input);
         let promise_id = unsafe { io.promise_create_call(&promise_args) };
         io.promise_return(promise_id);
-=======
-            .storage_balance_of(&args);
->>>>>>> 0fd5bb20
     }
 
     #[no_mangle]
@@ -913,11 +842,7 @@
 
         EthConnectorContract::init_instance(io)
             .sdk_unwrap()
-<<<<<<< HEAD
             .set_eth_connector_contract_account(&args.account);
-=======
-            .set_paused_flags(&args);
->>>>>>> 0fd5bb20
     }
 
     #[no_mangle]
@@ -954,17 +879,11 @@
     #[no_mangle]
     pub extern "C" fn ft_metadata() {
         let mut io = Runtime;
-<<<<<<< HEAD
         let promise_args = EthConnectorContract::init_instance(io)
             .sdk_unwrap()
             .get_metadata();
         let promise_id = unsafe { io.promise_create_call(&promise_args) };
         io.promise_return(promise_id);
-=======
-        let metadata: FungibleTokenMetadata = connector::get_metadata(&io).unwrap_or_default();
-        let bytes = serde_json::to_vec(&metadata).unwrap_or_default();
-        io.return_output(&bytes);
->>>>>>> 0fd5bb20
     }
 
     #[cfg(feature = "integration-test")]
@@ -980,10 +899,6 @@
     #[cfg(feature = "integration-test")]
     #[no_mangle]
     pub extern "C" fn mint_account() {
-<<<<<<< HEAD
-=======
-        use crate::connector::ZERO_ATTACHED_BALANCE;
->>>>>>> 0fd5bb20
         use crate::prelude::{NEP141Wei, U256};
         use evm::backend::ApplyBackend;
 
