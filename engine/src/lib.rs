#![cfg_attr(not(feature = "std"), no_std)]
#![cfg_attr(not(feature = "std"), feature(alloc_error_handler))]
#![cfg_attr(
    all(feature = "log", target_arch = "wasm32"),
    feature(panic_info_message)
)]
#![deny(clippy::pedantic, clippy::nursery)]
#![allow(
    clippy::missing_errors_doc,
    clippy::missing_panics_doc,
    clippy::module_name_repetitions,
    clippy::unreadable_literal
)]

use aurora_engine_types::parameters::PromiseCreateArgs;

#[cfg(not(feature = "std"))]
extern crate alloc;
#[cfg(not(feature = "std"))]
extern crate core;

mod map;
pub mod parameters {
    pub use aurora_engine_types::parameters::connector::*;
    pub use aurora_engine_types::parameters::engine::*;
}
pub mod proof {
    pub use aurora_engine_types::parameters::connector::Proof;
}
pub mod accounting;
pub mod admin_controlled;
#[cfg_attr(feature = "contract", allow(dead_code))]
pub mod connector;
pub mod deposit_event;
pub mod engine;
pub mod errors;
pub mod fungible_token;
pub mod pausables;
mod prelude;
pub mod silo;
pub mod state;
pub mod xcc;

#[cfg(target_arch = "wasm32")]
#[global_allocator]
static ALLOC: wee_alloc::WeeAlloc = wee_alloc::WeeAlloc::INIT;

#[cfg(target_arch = "wasm32")]
#[panic_handler]
#[cfg_attr(not(feature = "log"), allow(unused_variables))]
#[no_mangle]
pub unsafe fn on_panic(info: &::core::panic::PanicInfo) -> ! {
    #[cfg(feature = "log")]
    {
        use prelude::ToString;

        if let Some(msg) = info.message() {
            let msg = if let Some(log) = info.location() {
                prelude::format!("{} [{}]", msg, log)
            } else {
                msg.to_string()
            };
            prelude::sdk::panic_utf8(msg.as_bytes());
        } else if let Some(log) = info.location() {
            prelude::sdk::panic_utf8(log.to_string().as_bytes());
        }
    }

    ::core::arch::wasm32::unreachable();
}

#[cfg(target_arch = "wasm32")]
#[alloc_error_handler]
#[no_mangle]
pub unsafe fn on_alloc_error(_: core::alloc::Layout) -> ! {
    ::core::arch::wasm32::unreachable();
}

#[cfg(feature = "contract")]
mod contract {
    use parameters::{SetOwnerArgs, SetUpgradeDelayBlocksArgs};
    use serde::de::DeserializeOwned;

    use crate::connector::{self, EthConnectorContract};
    use crate::engine::{self, Engine};
<<<<<<< HEAD
    use crate::fungible_token::FungibleTokenMetadata;
    use crate::parameters::{
        self, CallArgs, DeployErc20TokenArgs, GetErc20FromNep141CallArgs, GetStorageAtArgs,
        IsUsedProofCallArgs, NEP141FtOnTransferArgs, NewCallArgs, PauseEthConnectorCallArgs,
        PausePrecompilesCallArgs, SetContractDataCallArgs, StorageUnregisterArgs, SubmitArgs,
        ViewCallArgs,
=======
    use crate::parameters::{
        self, CallArgs, DeployErc20TokenArgs, FungibleTokenMetadata, GetErc20FromNep141CallArgs,
        GetStorageAtArgs, InitCallArgs, IsUsedProofCallArgs, NEP141FtOnTransferArgs, NewCallArgs,
        PauseEthConnectorCallArgs, PausePrecompilesCallArgs, ResolveTransferCallArgs,
        SetContractDataCallArgs, StorageDepositCallArgs, StorageWithdrawCallArgs, SubmitArgs,
        TransferCallCallArgs, ViewCallArgs,
>>>>>>> 418a28f0
    };
    #[cfg(feature = "evm_bully")]
    use crate::parameters::{BeginBlockArgs, BeginChainArgs};
    use crate::pausables::{
        Authorizer, EnginePrecompilesPauser, PausedPrecompilesChecker, PausedPrecompilesManager,
        PrecompileFlags,
    };
    use crate::prelude::account_id::AccountId;
    use crate::prelude::parameters::RefundCallArgs;
    use crate::prelude::sdk::types::{
        near_account_to_evm_address, SdkExpect, SdkProcess, SdkUnwrap,
    };
    use crate::prelude::storage::{bytes_to_key, KeyPrefix};
    use crate::prelude::{
        sdk, u256_to_arr, Address, PromiseResult, ToString, Vec, Yocto, ERR_FAILED_PARSE, H256,
    };
    use crate::silo::parameters::{
        FixedGasCostArgs, WhitelistArgs, WhitelistKindArgs, WhitelistStatusArgs,
    };
    use crate::{errors, pausables, silo, state};
    use aurora_engine_sdk::env::Env;
    use aurora_engine_sdk::io::{StorageIntermediate, IO};
    use aurora_engine_sdk::near_runtime::{Runtime, ViewEnv};
    use aurora_engine_sdk::promise::PromiseHandler;
    use aurora_engine_types::borsh::{BorshDeserialize, BorshSerialize};
    use aurora_engine_types::parameters::engine::errors::ParseTypeFromJsonError;

    #[cfg(feature = "integration-test")]
    use crate::prelude::NearGas;

    const CODE_KEY: &[u8; 4] = b"CODE";
    const CODE_STAGE_KEY: &[u8; 10] = b"CODE_STAGE";

    ///
    /// ADMINISTRATIVE METHODS
    ///

    /// Sets the configuration for the Engine.
    /// Should be called on deployment.
    #[no_mangle]
    pub extern "C" fn new() {
        let mut io = Runtime;

        if state::get_state(&io).is_ok() {
            sdk::panic_utf8(b"ERR_ALREADY_INITIALIZED");
        }

        let bytes = io.read_input().to_vec();
        let args = NewCallArgs::deserialize(&bytes).sdk_expect(errors::ERR_BORSH_DESERIALIZE);
        state::set_state(&mut io, &args.into()).sdk_unwrap();
    }

    /// Get version of the contract.
    #[no_mangle]
    pub extern "C" fn get_version() {
        let mut io = Runtime;
        let version = option_env!("NEAR_EVM_VERSION")
            .map_or(&include_bytes!("../../VERSION")[..], str::as_bytes);
        io.return_output(version);
    }

    /// Get owner account id for this contract.
    #[no_mangle]
    pub extern "C" fn get_owner() {
        let mut io = Runtime;
        let state = state::get_state(&io).sdk_unwrap();
        io.return_output(state.owner_id.as_bytes());
    }

    /// Set owner account id for this contract.
    #[no_mangle]
    pub extern "C" fn set_owner() {
        let mut io = Runtime;
        let mut state = state::get_state(&io).sdk_unwrap();
        require_owner_only(&state, &io.predecessor_account_id());

        let args: SetOwnerArgs = io.read_input_borsh().sdk_unwrap();
        if state.owner_id == args.new_owner {
            sdk::panic_utf8(errors::ERR_SAME_OWNER);
        } else {
            state.owner_id = args.new_owner;
            state::set_state(&mut io, &state).sdk_unwrap();
        }
    }

    /// Get bridge prover id for this contract.
    #[no_mangle]
    pub extern "C" fn get_bridge_prover() {
        let mut io = Runtime;
        let connector = EthConnectorContract::init_instance(io).sdk_unwrap();
        io.return_output(connector.get_bridge_prover().as_bytes());
    }

    /// Get chain id for this contract.
    #[no_mangle]
    pub extern "C" fn get_chain_id() {
        let mut io = Runtime;
        io.return_output(&state::get_state(&io).sdk_unwrap().chain_id);
    }

    #[no_mangle]
    pub extern "C" fn get_upgrade_delay_blocks() {
        let mut io = Runtime;
        let state = state::get_state(&io).sdk_unwrap();
        io.return_output(&state.upgrade_delay_blocks.to_le_bytes());
    }

    #[no_mangle]
    pub extern "C" fn set_upgrade_delay_blocks() {
        let mut io = Runtime;
        let mut state = state::get_state(&io).sdk_unwrap();
        require_owner_only(&state, &io.predecessor_account_id());
        let args: SetUpgradeDelayBlocksArgs = io.read_input_borsh().sdk_unwrap();
        state.upgrade_delay_blocks = args.upgrade_delay_blocks;
        state::set_state(&mut io, &state).sdk_unwrap();
    }

    #[no_mangle]
    pub extern "C" fn get_upgrade_index() {
        let mut io = Runtime;
        let index = internal_get_upgrade_index();
        io.return_output(&index.to_le_bytes());
    }

    /// Stage new code for deployment.
    #[no_mangle]
    pub extern "C" fn stage_upgrade() {
        let mut io = Runtime;
        let state = state::get_state(&io).sdk_unwrap();
        let delay_block_height = io.block_height() + state.upgrade_delay_blocks;
        require_owner_only(&state, &io.predecessor_account_id());
        io.read_input_and_store(&bytes_to_key(KeyPrefix::Config, CODE_KEY));
        io.write_storage(
            &bytes_to_key(KeyPrefix::Config, CODE_STAGE_KEY),
            &delay_block_height.to_le_bytes(),
        );
    }

    /// Deploy staged upgrade.
    #[no_mangle]
    pub extern "C" fn deploy_upgrade() {
        let mut io = Runtime;
        let state = state::get_state(&io).sdk_unwrap();
        require_owner_only(&state, &io.predecessor_account_id());
        let index = internal_get_upgrade_index();
        if io.block_height() <= index {
            sdk::panic_utf8(errors::ERR_NOT_ALLOWED_TOO_EARLY);
        }
        Runtime::self_deploy(&bytes_to_key(KeyPrefix::Config, CODE_KEY));
        io.remove_storage(&bytes_to_key(KeyPrefix::Config, CODE_STAGE_KEY));
    }

    /// Called as part of the upgrade process (see `engine-sdk::self_deploy`). This function is meant
    /// to make any necessary changes to the state such that it aligns with the newly deployed
    /// code.
    #[no_mangle]
    #[allow(clippy::missing_const_for_fn)]
    pub extern "C" fn state_migration() {
        // TODO: currently we don't have migrations
    }

    /// Resumes previously [`paused`] precompiles.
    ///
    /// [`paused`]: crate::contract::pause_precompiles
    #[no_mangle]
    pub extern "C" fn resume_precompiles() {
        let io = Runtime;
        let state = state::get_state(&io).sdk_unwrap();
        let predecessor_account_id = io.predecessor_account_id();

        require_owner_only(&state, &predecessor_account_id);

        let args: PausePrecompilesCallArgs = io.read_input_borsh().sdk_unwrap();
        let flags = PrecompileFlags::from_bits_truncate(args.paused_mask);
        let mut pauser = EnginePrecompilesPauser::from_io(io);
        pauser.resume_precompiles(flags);
    }

    /// Pauses a precompile.
    #[no_mangle]
    pub extern "C" fn pause_precompiles() {
        let io = Runtime;
        let authorizer: pausables::EngineAuthorizer = engine::get_authorizer(&io);

        if !authorizer.is_authorized(&io.predecessor_account_id()) {
            sdk::panic_utf8(errors::ERR_NOT_ALLOWED);
        }

        let args: PausePrecompilesCallArgs = io.read_input_borsh().sdk_unwrap();
        let flags = PrecompileFlags::from_bits_truncate(args.paused_mask);
        let mut pauser = EnginePrecompilesPauser::from_io(io);
        pauser.pause_precompiles(flags);
    }

    /// Returns an unsigned integer where each 1-bit means that a precompile corresponding to that bit is paused and
    /// 0-bit means not paused.
    #[no_mangle]
    pub extern "C" fn paused_precompiles() {
        let mut io = Runtime;
        let pauser = EnginePrecompilesPauser::from_io(io);
        let data = pauser.paused().bits().to_le_bytes();
        io.return_output(&data);
    }

    ///
    /// MUTATIVE METHODS
    ///

    /// Deploy code into the EVM.
    #[no_mangle]
    pub extern "C" fn deploy_code() {
        let io = Runtime;
        let input = io.read_input().to_vec();
        let current_account_id = io.current_account_id();
        let mut engine: Engine<_, _> = Engine::new(
            predecessor_address(&io.predecessor_account_id()),
            current_account_id,
            io,
            &io,
        )
        .sdk_unwrap();
        Engine::deploy_code_with_input(&mut engine, input, &mut Runtime)
            .map(|res| res.try_to_vec().sdk_expect(errors::ERR_SERIALIZE))
            .sdk_process();
        // TODO: charge for storage
    }

    /// Call method on the EVM contract.
    #[no_mangle]
    pub extern "C" fn call() {
        let io = Runtime;
        let bytes = io.read_input().to_vec();
        let args = CallArgs::deserialize(&bytes).sdk_expect(errors::ERR_BORSH_DESERIALIZE);
        let current_account_id = io.current_account_id();
        let predecessor_account_id = io.predecessor_account_id();

        // During the XCC flow the Engine will call itself to move wNEAR
        // to the user's sub-account. We do not want this move to happen
        // if prior promises in the flow have failed.
        if current_account_id == predecessor_account_id {
            let check_promise: Result<(), &[u8]> = match io.promise_result_check() {
                Some(true) | None => Ok(()),
                Some(false) => Err(b"ERR_CALLBACK_OF_FAILED_PROMISE"),
            };
            check_promise.sdk_unwrap();
        }

        let mut engine: Engine<_, _> = Engine::new(
            predecessor_address(&predecessor_account_id),
            current_account_id,
            io,
            &io,
        )
        .sdk_unwrap();
        Engine::call_with_args(&mut engine, args, &mut Runtime)
            .map(|res| res.try_to_vec().sdk_expect(errors::ERR_SERIALIZE))
            .sdk_process();
        // TODO: charge for storage
    }

    /// Process signed Ethereum transaction.
    /// Must match `CHAIN_ID` to make sure it's signed for given chain vs replayed from another chain.
    #[no_mangle]
    pub extern "C" fn submit() {
        let io = Runtime;
        let tx_data = io.read_input().to_vec();
        let current_account_id = io.current_account_id();
        let state = state::get_state(&io).sdk_unwrap();
        let relayer_address = predecessor_address(&io.predecessor_account_id());
        let args = SubmitArgs {
            tx_data,
            ..Default::default()
        };
        let result = engine::submit(
            io,
            &io,
            &args,
            state,
            current_account_id,
            relayer_address,
            &mut Runtime,
        );

        result
            .map(|res| res.try_to_vec().sdk_expect(errors::ERR_SERIALIZE))
            .sdk_process();
    }

    /// Analog of the `submit` function, but waits for the `SubmitArgs` structure rather than
    /// the array of bytes representing the transaction.
    #[no_mangle]
    pub extern "C" fn submit_with_args() {
        let io = Runtime;
        let args: SubmitArgs = io.read_input_borsh().sdk_unwrap();
        let current_account_id = io.current_account_id();
        let state = state::get_state(&io).sdk_unwrap();
        let relayer_address = predecessor_address(&io.predecessor_account_id());
        let result = engine::submit(
            io,
            &io,
            &args,
            state,
            current_account_id,
            relayer_address,
            &mut Runtime,
        );

        result
            .map(|res| res.try_to_vec().sdk_expect(errors::ERR_SERIALIZE))
            .sdk_process();
    }

    #[no_mangle]
    pub extern "C" fn register_relayer() {
        let io = Runtime;
        let relayer_address = io.read_input_arr20().sdk_unwrap();

        let current_account_id = io.current_account_id();
        let predecessor_account_id = io.predecessor_account_id();
        let mut engine: Engine<_, _> = Engine::new(
            predecessor_address(&predecessor_account_id),
            current_account_id,
            io,
            &io,
        )
        .sdk_unwrap();
        engine.register_relayer(
            predecessor_account_id.as_bytes(),
            Address::from_array(relayer_address),
        );
    }

    /// Updates the bytecode for user's router contracts created by the engine.
    /// These contracts are where cross-contract calls initiated by the EVM precompile
    /// will be sent from.
    #[no_mangle]
    pub extern "C" fn factory_update() {
        let mut io = Runtime;
        let state = state::get_state(&io).sdk_unwrap();
        require_owner_only(&state, &io.predecessor_account_id());
        let bytes = io.read_input().to_vec();
        let router_bytecode = crate::xcc::RouterCode::new(bytes);
        crate::xcc::update_router_code(&mut io, &router_bytecode);
    }

    /// Updates the bytecode version for the given account. This is only called as a callback
    /// when a new version of the router contract is deployed to an account.
    #[no_mangle]
    pub extern "C" fn factory_update_address_version() {
        let mut io = Runtime;
        // The function is only set to be private, otherwise callback error will happen.
        io.assert_private_call().sdk_unwrap();
        let check_deploy: Result<(), &[u8]> = match io.promise_result_check() {
            Some(true) => Ok(()),
            Some(false) => Err(b"ERR_ROUTER_DEPLOY_FAILED"),
            None => Err(b"ERR_ROUTER_UPDATE_NOT_CALLBACK"),
        };
        check_deploy.sdk_unwrap();
        let args: crate::xcc::AddressVersionUpdateArgs = io.read_input_borsh().sdk_unwrap();
        crate::xcc::set_code_version_of_address(&mut io, &args.address, args.version);
    }

    /// Sets the address for the `wNEAR` ERC-20 contract. This contract will be used by the
    /// cross-contract calls feature to have users pay for their NEAR transactions.
    #[no_mangle]
    pub extern "C" fn factory_set_wnear_address() {
        let mut io = Runtime;
        let state = state::get_state(&io).sdk_unwrap();
        require_owner_only(&state, &io.predecessor_account_id());
        let address = io.read_input_arr20().sdk_unwrap();
        crate::xcc::set_wnear_address(&mut io, &Address::from_array(address));
    }

    /// Create and/or fund an XCC sub-account directly (as opposed to having one be automatically
    /// created via the XCC precompile in the EVM). The purpose of this method is to enable
    /// XCC on engine instances where wrapped NEAR (WNEAR) is not bridged.
    #[no_mangle]
    pub extern "C" fn fund_xcc_sub_account() {
        let io = Runtime;
        let state = state::get_state(&io).sdk_unwrap();
        // This method can only be called by the owner because it allows specifying the
        // account ID of the wNEAR account. This information must be accurate for the
        // sub-account to work properly, therefore this method can only be called by
        // a trusted user.
        require_owner_only(&state, &io.predecessor_account_id());
        let args: crate::xcc::FundXccArgs = io.read_input_borsh().sdk_unwrap();
        crate::xcc::fund_xcc_sub_account(&io, &mut Runtime, &io, args).sdk_unwrap();
    }

    /// Allow receiving NEP141 tokens to the EVM contract.
    ///
    /// This function returns the amount of tokens to return to the sender.
    /// Either all tokens are transferred and tokens are returned
    /// in case of an error, or no token is returned if the transaction was successful.
    #[no_mangle]
    pub extern "C" fn ft_on_transfer() {
        let io = Runtime;
        let current_account_id = io.current_account_id();
        let predecessor_account_id = io.predecessor_account_id();
        let mut engine: Engine<_, _> = Engine::new(
            predecessor_address(&predecessor_account_id),
            current_account_id.clone(),
            io,
            &io,
        )
        .sdk_unwrap();
        let args: NEP141FtOnTransferArgs = read_json_args(&io).sdk_unwrap();

        if predecessor_account_id == current_account_id {
            EthConnectorContract::init_instance(io)
                .sdk_unwrap()
                .ft_on_transfer(&engine, &args)
                .sdk_unwrap();
        } else {
            engine.receive_erc20_tokens(
                &predecessor_account_id,
                &args,
                &current_account_id,
                &mut Runtime,
            );
        }
    }

    /// Deploy ERC20 token mapped to a NEP141
    #[no_mangle]
    pub extern "C" fn deploy_erc20_token() {
        let mut io = Runtime;
        // Id of the NEP141 token in Near
        let args: DeployErc20TokenArgs = io.read_input_borsh().sdk_unwrap();
        let address = engine::deploy_erc20_token(args, io, &io, &mut Runtime).sdk_unwrap();

        io.return_output(
            &address
                .as_bytes()
                .try_to_vec()
                .sdk_expect(errors::ERR_SERIALIZE),
        );

        // TODO: charge for storage
    }

    /// Callback invoked by exit to NEAR precompile to handle potential
    /// errors in the exit call.
    #[no_mangle]
    pub extern "C" fn refund_on_error() {
        let io = Runtime;
        io.assert_private_call().sdk_unwrap();

        // This function should only be called as the callback of
        // exactly one promise.
        if io.promise_results_count() != 1 {
            sdk::panic_utf8(errors::ERR_PROMISE_COUNT);
        }

        if let Some(PromiseResult::Successful(_)) = io.promise_result(0) {
            // Promise succeeded -- nothing to do
        } else {
            // Exit call failed; need to refund tokens
            let args: RefundCallArgs = io.read_input_borsh().sdk_unwrap();
            let state = state::get_state(&io).sdk_unwrap();
            let refund_result =
                engine::refund_on_error(io, &io, state, &args, &mut Runtime).sdk_unwrap();

            if !refund_result.status.is_ok() {
                sdk::panic_utf8(errors::ERR_REFUND_FAILURE);
            }
        }
    }

    ///
    /// NONMUTATIVE METHODS
    ///
    #[no_mangle]
    pub extern "C" fn view() {
        let mut io = Runtime;
        let env = ViewEnv;
        let args: ViewCallArgs = io.read_input_borsh().sdk_unwrap();
        let current_account_id = io.current_account_id();
        let engine: Engine<_, _> =
            Engine::new(args.sender, current_account_id, io, &env).sdk_unwrap();
        let result = Engine::view_with_args(&engine, args).sdk_unwrap();
        io.return_output(&result.try_to_vec().sdk_expect(errors::ERR_SERIALIZE));
    }

    #[no_mangle]
    pub extern "C" fn get_block_hash() {
        let mut io = Runtime;
        let block_height = io.read_input_borsh().sdk_unwrap();
        let account_id = io.current_account_id();
        let chain_id = state::get_state(&io)
            .map(|state| state.chain_id)
            .sdk_unwrap();
        let block_hash = engine::compute_block_hash(chain_id, block_height, account_id.as_bytes());
        io.return_output(block_hash.as_bytes());
    }

    #[no_mangle]
    pub extern "C" fn get_code() {
        let mut io = Runtime;
        let address = io.read_input_arr20().sdk_unwrap();
        let code = engine::get_code(&io, &Address::from_array(address));
        io.return_output(&code);
    }

    #[no_mangle]
    pub extern "C" fn get_balance() {
        let mut io = Runtime;
        let address = io.read_input_arr20().sdk_unwrap();
        let balance = engine::get_balance(&io, &Address::from_array(address));
        io.return_output(&balance.to_bytes());
    }

    #[no_mangle]
    pub extern "C" fn get_nonce() {
        let mut io = Runtime;
        let address = io.read_input_arr20().sdk_unwrap();
        let nonce = engine::get_nonce(&io, &Address::from_array(address));
        io.return_output(&u256_to_arr(&nonce));
    }

    #[no_mangle]
    pub extern "C" fn get_storage_at() {
        let mut io = Runtime;
        let args: GetStorageAtArgs = io.read_input_borsh().sdk_unwrap();
        let address = args.address;
        let generation = engine::get_generation(&io, &address);
        let value = engine::get_storage(&io, &args.address, &H256(args.key), generation);
        io.return_output(&value.0);
    }

    ///
    /// BENCHMARKING METHODS
    ///
    #[cfg(feature = "evm_bully")]
    #[no_mangle]
    pub extern "C" fn begin_chain() {
        use crate::prelude::U256;
        let mut io = Runtime;
        let mut state = state::get_state(&io).sdk_unwrap();
        require_owner_only(&state, &io.predecessor_account_id());
        let args: BeginChainArgs = io.read_input_borsh().sdk_unwrap();
        state.chain_id = args.chain_id;
        state::set_state(&mut io, &state).sdk_unwrap();
        // set genesis block balances
        for account_balance in args.genesis_alloc {
            engine::set_balance(
                &mut io,
                &account_balance.address,
                &crate::prelude::Wei::new(U256::from(account_balance.balance)),
            );
        }
        // return new chain ID
        io.return_output(&state::get_state(&io).sdk_unwrap().chain_id);
    }

    #[cfg(feature = "evm_bully")]
    #[no_mangle]
    pub extern "C" fn begin_block() {
        let io = Runtime;
        let state = state::get_state(&io).sdk_unwrap();
        require_owner_only(&state, &io.predecessor_account_id());
        let _args: BeginBlockArgs = io.read_input_borsh().sdk_unwrap();
        // TODO: https://github.com/aurora-is-near/aurora-engine/issues/2
    }

    #[no_mangle]
    pub extern "C" fn new_eth_connector() {
        let io = Runtime;
        // Only the owner can initialize the EthConnector
        let is_private = io.assert_private_call();
        if is_private.is_err() {
            let state = state::get_state(&io).sdk_unwrap();
            require_owner_only(&state, &io.predecessor_account_id());
        }

        let args = io.read_input_borsh().sdk_unwrap();
        let owner_id = io.current_account_id();

        EthConnectorContract::create_contract(io, &owner_id, args).sdk_unwrap();
    }

    #[no_mangle]
    pub extern "C" fn set_eth_connector_contract_data() {
        let mut io = Runtime;
        // Only the owner can set the EthConnector contract data
        let is_private = io.assert_private_call();
        if is_private.is_err() {
            let state = state::get_state(&io).sdk_unwrap();
            require_owner_only(&state, &io.predecessor_account_id());
        }

        let args: SetContractDataCallArgs = io.read_input_borsh().sdk_unwrap();
        connector::set_contract_data(&mut io, args).sdk_unwrap();
    }

    #[no_mangle]
    pub extern "C" fn withdraw() {
        let io = Runtime;
        io.assert_one_yocto().sdk_unwrap();
        let args = io.read_input_borsh().sdk_unwrap();
        let current_account_id = io.current_account_id();
        let predecessor_account_id = io.predecessor_account_id();
        let result = EthConnectorContract::init_instance(io)
            .sdk_unwrap()
            .withdraw_eth_from_near(&current_account_id, &predecessor_account_id, &args)
            .sdk_unwrap();
        let result_bytes = result.try_to_vec().sdk_expect(errors::ERR_SERIALIZE);
        // We intentionally do not go through the `io` struct here because we must bypass
        // the check that prevents output that is accepted by the eth_custodian
        #[allow(clippy::as_conversions)]
        unsafe {
            exports::value_return(
                u64::try_from(result_bytes.len()).sdk_expect(errors::ERR_VALUE_CONVERSION),
                result_bytes.as_ptr() as u64,
            );
        }
    }

    #[no_mangle]
    pub extern "C" fn deposit() {
        let mut io = Runtime;
        let raw_proof = io.read_input().to_vec();
        let current_account_id = io.current_account_id();
        let predecessor_account_id = io.predecessor_account_id();
        let promise_args = EthConnectorContract::init_instance(io)
            .sdk_unwrap()
            .deposit(raw_proof, current_account_id, predecessor_account_id)
            .sdk_unwrap();
        // Safety: this call is safe because it comes from the eth-connector, not users.
        // The call is to verify the user-supplied proof for the deposit, with `finish_deposit`
        // as a callback.
        let promise_id = unsafe { io.promise_create_with_callback(&promise_args) };
        io.promise_return(promise_id);
    }

    #[no_mangle]
    pub extern "C" fn finish_deposit() {
        let mut io = Runtime;
        io.assert_private_call().sdk_unwrap();

        // Check result from proof verification call
        if io.promise_results_count() != 1 {
            sdk::panic_utf8(errors::ERR_PROMISE_COUNT);
        }
        let promise_result = match io.promise_result(0) {
            Some(PromiseResult::Successful(bytes)) => {
                bool::try_from_slice(&bytes).sdk_expect(errors::ERR_PROMISE_ENCODING)
            }
            _ => sdk::panic_utf8(errors::ERR_PROMISE_FAILED),
        };
        if !promise_result {
            sdk::panic_utf8(errors::ERR_VERIFY_PROOF);
        }

        let data = io.read_input_borsh().sdk_unwrap();
        let current_account_id = io.current_account_id();
        let predecessor_account_id = io.predecessor_account_id();
        let maybe_promise_args = EthConnectorContract::init_instance(io)
            .sdk_unwrap()
            .finish_deposit(
                predecessor_account_id,
                current_account_id,
                data,
                io.prepaid_gas(),
            )
            .sdk_unwrap();

        if let Some(promise_args) = maybe_promise_args {
            // Safety: this call is safe because it comes from the eth-connector, not users.
            // The call will be to the Engine's ft_transfer_call`, which is needed as part
            // of the bridge flow (if depositing ETH to an Aurora address).
            let promise_id = unsafe { io.promise_create_with_callback(&promise_args) };
            io.promise_return(promise_id);
        }
    }

    #[no_mangle]
    pub extern "C" fn is_used_proof() {
        let mut io = Runtime;
        let args: IsUsedProofCallArgs = io.read_input_borsh().sdk_unwrap();
        let is_used_proof = EthConnectorContract::init_instance(io)
            .sdk_unwrap()
            .is_used_proof(&args.proof);
        let res = is_used_proof.try_to_vec().unwrap();

        io.return_output(&res);
    }

    #[no_mangle]
    pub extern "C" fn ft_total_supply() {
        let io = Runtime;
        EthConnectorContract::init_instance(io)
            .sdk_unwrap()
            .ft_total_eth_supply_on_near();
    }

    #[no_mangle]
    pub extern "C" fn ft_total_eth_supply_on_near() {
        let io = Runtime;
        EthConnectorContract::init_instance(io)
            .sdk_unwrap()
            .ft_total_eth_supply_on_near();
    }

    #[no_mangle]
    pub extern "C" fn ft_total_eth_supply_on_aurora() {
        let io = Runtime;
        EthConnectorContract::init_instance(io)
            .sdk_unwrap()
            .ft_total_eth_supply_on_aurora();
    }

    #[no_mangle]
    pub extern "C" fn ft_balance_of() {
        let io = Runtime;
        let args = read_json_args(&io).sdk_unwrap();
        EthConnectorContract::init_instance(io)
            .sdk_unwrap()
            .ft_balance_of(&args);
    }

    #[no_mangle]
    pub extern "C" fn ft_balance_of_eth() {
        let io = Runtime;
        let args = io.read_input_borsh().sdk_unwrap();
        EthConnectorContract::init_instance(io)
            .sdk_unwrap()
            .ft_balance_of_eth_on_aurora(&args)
            .sdk_unwrap();
    }

    #[no_mangle]
    pub extern "C" fn ft_transfer() {
        let io = Runtime;
        io.assert_one_yocto().sdk_unwrap();
        let predecessor_account_id = io.predecessor_account_id();
        let args = read_json_args(&io).sdk_unwrap();
        EthConnectorContract::init_instance(io)
            .sdk_unwrap()
            .ft_transfer(&predecessor_account_id, &args)
            .sdk_unwrap();
    }

    #[no_mangle]
    pub extern "C" fn ft_resolve_transfer() {
        let io = Runtime;

        io.assert_private_call().sdk_unwrap();
        if io.promise_results_count() != 1 {
            sdk::panic_utf8(errors::ERR_PROMISE_COUNT);
        }

        let args = io.read_input_borsh().sdk_unwrap();
        let promise_result = io.promise_result(0).sdk_unwrap();

        EthConnectorContract::init_instance(io)
            .sdk_unwrap()
            .ft_resolve_transfer(&args, promise_result);
    }

    #[no_mangle]
    pub extern "C" fn ft_transfer_call() {
        let mut io = Runtime;
        // Check is payable
        io.assert_one_yocto().sdk_unwrap();

        let args = read_json_args(&io).sdk_unwrap();
        let current_account_id = io.current_account_id();
        let predecessor_account_id = io.predecessor_account_id();
        let promise_args = EthConnectorContract::init_instance(io)
            .sdk_unwrap()
            .ft_transfer_call(
                predecessor_account_id,
                current_account_id,
                args,
                io.prepaid_gas(),
            )
            .sdk_unwrap();
        // Safety: this call is safe. It is required by the NEP-141 spec that `ft_transfer_call`
        // creates a call to another contract's `ft_on_transfer` method.
        let promise_id = unsafe { io.promise_create_with_callback(&promise_args) };
        io.promise_return(promise_id);
    }

    #[no_mangle]
    pub extern "C" fn storage_deposit() {
        let mut io = Runtime;
        let args = read_json_args(&io).sdk_unwrap();
        let predecessor_account_id = io.predecessor_account_id();
        let amount = Yocto::new(io.attached_deposit());
        let maybe_promise = EthConnectorContract::init_instance(io)
            .sdk_unwrap()
            .storage_deposit(predecessor_account_id, amount, args)
            .sdk_unwrap();
        if let Some(promise) = maybe_promise {
            // Safety: This call is safe. It is only a transfer back to the user in the case
            // that they over paid for their deposit.
            unsafe { io.promise_create_batch(&promise) };
        }
    }

    #[no_mangle]
    pub extern "C" fn storage_unregister() {
        let mut io = Runtime;
        io.assert_one_yocto().sdk_unwrap();
        let predecessor_account_id = io.predecessor_account_id();
        let force = read_json_args(&io)
            .map(|args: StorageUnregisterArgs| args.force)
            .ok();
        let maybe_promise = EthConnectorContract::init_instance(io)
            .sdk_unwrap()
            .storage_unregister(predecessor_account_id, force)
            .sdk_unwrap();
        if let Some(promise) = maybe_promise {
            // Safety: This call is safe. It is only a transfer back to the user for their deposit.
            unsafe { io.promise_create_batch(&promise) };
        }
    }

    #[no_mangle]
    pub extern "C" fn storage_withdraw() {
        let io = Runtime;
        io.assert_one_yocto().sdk_unwrap();
        let args = read_json_args(&io).sdk_unwrap();
        let predecessor_account_id = io.predecessor_account_id();
        EthConnectorContract::init_instance(io)
            .sdk_unwrap()
            .storage_withdraw(&predecessor_account_id, &args)
            .sdk_unwrap();
    }

    #[no_mangle]
    pub extern "C" fn storage_balance_of() {
        let io = Runtime;
        let args = read_json_args(&io).sdk_unwrap();
        EthConnectorContract::init_instance(io)
            .sdk_unwrap()
            .storage_balance_of(&args);
    }

    #[no_mangle]
    pub extern "C" fn get_paused_flags() {
        let mut io = Runtime;
        let paused_flags = EthConnectorContract::init_instance(io)
            .sdk_unwrap()
            .get_paused_flags();
        let data = paused_flags.try_to_vec().expect(ERR_FAILED_PARSE);
        io.return_output(&data);
    }

    #[no_mangle]
    pub extern "C" fn set_paused_flags() {
        let io = Runtime;
        let is_private = io.assert_private_call();
        if is_private.is_err() {
            let state = state::get_state(&io).sdk_unwrap();
            require_owner_only(&state, &io.predecessor_account_id());
        }
        let args: PauseEthConnectorCallArgs = io.read_input_borsh().sdk_unwrap();
        EthConnectorContract::init_instance(io)
            .sdk_unwrap()
            .set_paused_flags(&args);
    }

    #[no_mangle]
    pub extern "C" fn get_accounts_counter() {
        let io = Runtime;
        EthConnectorContract::init_instance(io)
            .sdk_unwrap()
            .get_accounts_counter();
    }

    #[no_mangle]
    pub extern "C" fn get_erc20_from_nep141() {
        let mut io = Runtime;
        let args: GetErc20FromNep141CallArgs = io.read_input_borsh().sdk_unwrap();

        io.return_output(
            engine::get_erc20_from_nep141(&io, &args.nep141)
                .sdk_unwrap()
                .as_slice(),
        );
    }

    #[no_mangle]
    pub extern "C" fn get_nep141_from_erc20() {
        let mut io = Runtime;
        let erc20_address: engine::ERC20Address = io.read_input().to_vec().try_into().sdk_unwrap();

        io.return_output(
            engine::nep141_erc20_map(io)
                .lookup_right(&erc20_address)
                .sdk_expect("ERC20_NOT_FOUND")
                .as_ref(),
        );
    }

    #[no_mangle]
    pub extern "C" fn ft_metadata() {
        let mut io = Runtime;
        let metadata: FungibleTokenMetadata = connector::get_metadata(&io).unwrap_or_default();
        let bytes = serde_json::to_vec(&metadata).unwrap_or_default();
        io.return_output(&bytes);
    }

    #[cfg(feature = "integration-test")]
    #[no_mangle]
    pub extern "C" fn verify_log_entry() {
        sdk::log!("Call from verify_log_entry");
        let mut io = Runtime;
        let data = true.try_to_vec().unwrap();
        io.return_output(&data);
    }

    /// Function used to create accounts for tests
    #[cfg(feature = "integration-test")]
    #[no_mangle]
    pub extern "C" fn mint_account() {
        use crate::connector::ZERO_ATTACHED_BALANCE;
        use crate::prelude::{NEP141Wei, U256};
        use evm::backend::ApplyBackend;
        const GAS_FOR_VERIFY: NearGas = NearGas::new(20_000_000_000_000);
        const GAS_FOR_FINISH: NearGas = NearGas::new(50_000_000_000_000);

        let mut io = Runtime;
        let args: ([u8; 20], u64, u64) = io.read_input_borsh().sdk_expect(errors::ERR_ARGS);
        let address = Address::from_array(args.0);
        let nonce = U256::from(args.1);
        let balance = NEP141Wei::new(u128::from(args.2));
        let current_account_id = io.current_account_id();
        let mut engine: Engine<_, _> =
            Engine::new(address, current_account_id, io, &io).sdk_unwrap();
        let state_change = evm::backend::Apply::Modify {
            address: address.raw(),
            basic: evm::backend::Basic {
                balance: U256::from(balance.as_u128()),
                nonce,
            },
            code: None,
            storage: core::iter::empty(),
            reset_storage: false,
        };
        engine.apply(core::iter::once(state_change), core::iter::empty(), false);

        // Call "finish_deposit" to mint the corresponding
        // nETH NEP-141 tokens as well
        let aurora_account_id = io.current_account_id();
        let args = crate::parameters::FinishDepositCallArgs {
            new_owner_id: aurora_account_id.clone(),
            amount: balance,
            proof_key: crate::prelude::String::new(),
            relayer_id: aurora_account_id.clone(),
            fee: 0.into(),
            msg: None,
        };
        let verify_call = aurora_engine_types::parameters::PromiseCreateArgs {
            target_account_id: aurora_account_id.clone(),
            method: crate::prelude::String::from("verify_log_entry"),
            args: crate::prelude::Vec::new(),
            attached_balance: ZERO_ATTACHED_BALANCE,
            attached_gas: GAS_FOR_VERIFY,
        };
        let finish_call = aurora_engine_types::parameters::PromiseCreateArgs {
            target_account_id: aurora_account_id,
            method: crate::prelude::String::from("finish_deposit"),
            args: args.try_to_vec().unwrap(),
            attached_balance: ZERO_ATTACHED_BALANCE,
            attached_gas: GAS_FOR_FINISH,
        };
        // Safety: this call is safe because it is only used in integration tests.
        unsafe {
            io.promise_create_with_callback(
                &aurora_engine_types::parameters::PromiseWithCallbackArgs {
                    base: verify_call,
                    callback: finish_call,
                },
            )
        };
    }

    ///
    /// Silo
    ///
    #[no_mangle]
    pub extern "C" fn get_fixed_gas_cost() {
        let mut io = Runtime;
        let cost = FixedGasCostArgs {
            cost: silo::get_fixed_gas_cost(&io),
        };

        io.return_output(&cost.try_to_vec().map_err(|e| e.to_string()).sdk_unwrap());
    }

    #[no_mangle]
    pub extern "C" fn set_fixed_gas_cost() {
        let mut io = Runtime;
        silo::assert_admin(&io).sdk_unwrap();
        let args: FixedGasCostArgs = io.read_input_borsh().sdk_unwrap();
        silo::set_fixed_gas_cost(&mut io, args.cost);
    }

    #[no_mangle]
    pub extern "C" fn set_whitelist_status() {
        let io = Runtime;
        silo::assert_admin(&io).sdk_unwrap();
        let args: WhitelistStatusArgs = io.read_input_borsh().sdk_unwrap();
        silo::set_whitelist_status(&io, &args);
    }

    #[no_mangle]
    pub extern "C" fn get_whitelist_status() {
        let mut io = Runtime;
        let args: WhitelistKindArgs = io.read_input_borsh().sdk_unwrap();
        let status = silo::get_whitelist_status(&io, &args)
            .try_to_vec()
            .map_err(|e| e.to_string())
            .sdk_unwrap();

        io.return_output(&status);
    }

    #[no_mangle]
    pub extern "C" fn add_entry_to_whitelist() {
        let io = Runtime;
        silo::assert_admin(&io).sdk_unwrap();

        let args: WhitelistArgs = io.read_input_borsh().sdk_unwrap();
        silo::add_entry_to_whitelist(&io, &args);
    }

    #[no_mangle]
    pub extern "C" fn add_entry_to_whitelist_batch() {
        let io = Runtime;
        silo::assert_admin(&io).sdk_unwrap();

        let args: Vec<WhitelistArgs> = io.read_input_borsh().sdk_unwrap();
        silo::add_entry_to_whitelist_batch(&io, args);
    }

    #[no_mangle]
    pub extern "C" fn remove_entry_from_whitelist() {
        let io = Runtime;
        silo::assert_admin(&io).sdk_unwrap();

        let args: WhitelistArgs = io.read_input_borsh().sdk_unwrap();
        silo::remove_entry_from_whitelist(&io, &args);
    }

    ///
    /// Utility methods.
    ///

    fn internal_get_upgrade_index() -> u64 {
        let io = Runtime;
        match io.read_u64(&bytes_to_key(KeyPrefix::Config, CODE_STAGE_KEY)) {
            Ok(index) => index,
            Err(sdk::error::ReadU64Error::InvalidU64) => {
                sdk::panic_utf8(errors::ERR_INVALID_UPGRADE)
            }
            Err(sdk::error::ReadU64Error::MissingValue) => sdk::panic_utf8(errors::ERR_NO_UPGRADE),
        }
    }

    fn require_owner_only(state: &state::EngineState, predecessor_account_id: &AccountId) {
        if &state.owner_id != predecessor_account_id {
            sdk::panic_utf8(errors::ERR_NOT_OWNER);
        }
    }

    fn predecessor_address(predecessor_account_id: &AccountId) -> Address {
        near_account_to_evm_address(predecessor_account_id.as_bytes())
    }

    fn read_json_args<I: IO, T>(io: &I) -> Result<T, parameters::error::ParseArgsError>
    where
        T: DeserializeOwned,
    {
        let bytes = io.read_input().to_vec();
        parameters::parse_json_args(&bytes)
    }

    mod exports {
        extern "C" {
            pub(crate) fn value_return(value_len: u64, value_ptr: u64);
        }
    }
}

pub trait AuroraState {
    fn add_promise(&mut self, promise: PromiseCreateArgs);
}<|MERGE_RESOLUTION|>--- conflicted
+++ resolved
@@ -83,21 +83,11 @@
 
     use crate::connector::{self, EthConnectorContract};
     use crate::engine::{self, Engine};
-<<<<<<< HEAD
-    use crate::fungible_token::FungibleTokenMetadata;
-    use crate::parameters::{
-        self, CallArgs, DeployErc20TokenArgs, GetErc20FromNep141CallArgs, GetStorageAtArgs,
-        IsUsedProofCallArgs, NEP141FtOnTransferArgs, NewCallArgs, PauseEthConnectorCallArgs,
-        PausePrecompilesCallArgs, SetContractDataCallArgs, StorageUnregisterArgs, SubmitArgs,
-        ViewCallArgs,
-=======
     use crate::parameters::{
         self, CallArgs, DeployErc20TokenArgs, FungibleTokenMetadata, GetErc20FromNep141CallArgs,
-        GetStorageAtArgs, InitCallArgs, IsUsedProofCallArgs, NEP141FtOnTransferArgs, NewCallArgs,
-        PauseEthConnectorCallArgs, PausePrecompilesCallArgs, ResolveTransferCallArgs,
-        SetContractDataCallArgs, StorageDepositCallArgs, StorageWithdrawCallArgs, SubmitArgs,
-        TransferCallCallArgs, ViewCallArgs,
->>>>>>> 418a28f0
+        GetStorageAtArgs, IsUsedProofCallArgs, NEP141FtOnTransferArgs, NewCallArgs,
+        PauseEthConnectorCallArgs, PausePrecompilesCallArgs, SetContractDataCallArgs, SubmitArgs,
+        ViewCallArgs,
     };
     #[cfg(feature = "evm_bully")]
     use crate::parameters::{BeginBlockArgs, BeginChainArgs};
@@ -114,16 +104,17 @@
     use crate::prelude::{
         sdk, u256_to_arr, Address, PromiseResult, ToString, Vec, Yocto, ERR_FAILED_PARSE, H256,
     };
-    use crate::silo::parameters::{
-        FixedGasCostArgs, WhitelistArgs, WhitelistKindArgs, WhitelistStatusArgs,
-    };
     use crate::{errors, pausables, silo, state};
     use aurora_engine_sdk::env::Env;
     use aurora_engine_sdk::io::{StorageIntermediate, IO};
     use aurora_engine_sdk::near_runtime::{Runtime, ViewEnv};
     use aurora_engine_sdk::promise::PromiseHandler;
     use aurora_engine_types::borsh::{BorshDeserialize, BorshSerialize};
-    use aurora_engine_types::parameters::engine::errors::ParseTypeFromJsonError;
+    use aurora_engine_types::parameters::engine::errors::ParseArgsError;
+    use aurora_engine_types::parameters::engine::StorageUnregisterArgs;
+    use aurora_engine_types::parameters::silo::{
+        FixedGasCostArgs, WhitelistArgs, WhitelistKindArgs, WhitelistStatusArgs,
+    };
 
     #[cfg(feature = "integration-test")]
     use crate::prelude::NearGas;
@@ -1171,12 +1162,12 @@
         near_account_to_evm_address(predecessor_account_id.as_bytes())
     }
 
-    fn read_json_args<I: IO, T>(io: &I) -> Result<T, parameters::error::ParseArgsError>
+    fn read_json_args<I: IO, T>(io: &I) -> Result<T, ParseArgsError>
     where
         T: DeserializeOwned,
     {
         let bytes = io.read_input().to_vec();
-        parameters::parse_json_args(&bytes)
+        aurora_engine_types::parameters::engine::parse_json_args(&bytes)
     }
 
     mod exports {
