--- conflicted
+++ resolved
@@ -102,32 +102,22 @@
     };
     use crate::prelude::storage::{bytes_to_key, KeyPrefix};
     use crate::prelude::{
-<<<<<<< HEAD
-        sdk, u256_to_arr, Address, PromiseResult, ToString, Vec, Yocto, ERR_FAILED_PARSE, H256,
+        sdk, u256_to_arr, vec, Address, PromiseResult, ToString, Vec, Yocto, ERR_FAILED_PARSE, H256,
     };
     use crate::{errors, pausables, silo, state};
-=======
-        sdk, u256_to_arr, vec, Address, PromiseResult, ToString, Yocto, ERR_FAILED_PARSE, H256,
-    };
-    use crate::{errors, pausables, state};
->>>>>>> 8202d6e5
     use aurora_engine_sdk::env::Env;
     use aurora_engine_sdk::io::{StorageIntermediate, IO};
     use aurora_engine_sdk::near_runtime::{Runtime, ViewEnv};
     use aurora_engine_sdk::promise::PromiseHandler;
     use aurora_engine_sdk::types::ExpectUtf8;
     use aurora_engine_types::borsh::{BorshDeserialize, BorshSerialize};
-<<<<<<< HEAD
     use aurora_engine_types::parameters::engine::errors::ParseArgsError;
     use aurora_engine_types::parameters::engine::StorageUnregisterArgs;
     use aurora_engine_types::parameters::silo::{
         FixedGasCostArgs, SiloParamsArgs, WhitelistArgs, WhitelistKindArgs, WhitelistStatusArgs,
     };
-=======
-    use aurora_engine_types::parameters::engine::errors::ParseTypeFromJsonError;
     use aurora_engine_types::parameters::engine::{RelayerKeyArgs, RelayerKeyManagerArgs};
     use aurora_engine_types::parameters::{PromiseAction, PromiseBatchAction};
->>>>>>> 8202d6e5
 
     #[cfg(feature = "integration-test")]
     use crate::prelude::NearGas;
@@ -1021,14 +1011,8 @@
     #[no_mangle]
     pub extern "C" fn storage_deposit() {
         let mut io = Runtime;
-<<<<<<< HEAD
+        require_running(&state::get_state(&io).sdk_unwrap());
         let args = read_json_args(&io).sdk_unwrap();
-=======
-        require_running(&state::get_state(&io).sdk_unwrap());
-        let args: StorageDepositCallArgs = serde_json::from_slice(&io.read_input().to_vec())
-            .map_err(Into::<ParseTypeFromJsonError>::into)
-            .sdk_unwrap();
->>>>>>> 8202d6e5
         let predecessor_account_id = io.predecessor_account_id();
         let amount = Yocto::new(io.attached_deposit());
         let maybe_promise = EthConnectorContract::init_instance(io)
@@ -1132,10 +1116,6 @@
     pub extern "C" fn get_nep141_from_erc20() {
         let mut io = Runtime;
         let erc20_address: engine::ERC20Address = io.read_input().to_vec().try_into().sdk_unwrap();
-<<<<<<< HEAD
-
-=======
->>>>>>> 8202d6e5
         io.return_output(
             engine::nep141_erc20_map(io)
                 .lookup_right(&erc20_address)
